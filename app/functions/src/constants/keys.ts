--- conflicted
+++ resolved
@@ -8,13 +8,10 @@
   export const AlgoliaApiKey = "ALGOLIA_API_KEY";
   export const AlgoliaAppId = "ALGOLIA_APP_ID";
   export const SlackSigningSecret = "SLACK_SIGNING_SECRET";
-<<<<<<< HEAD
   export const PostmarkApiKey = "SMTP_API_SECRET";
-=======
   export const MixpanelProjectToken = "MIXPANEL_PROJECT_TOKEN";
   export const MixpanelApiSecret = "MIXPANEL_API_SECRET";
   export const MixpanelProjectId = "MIXPANEL_PROJECT_ID";
->>>>>>> 58704169
 
   //* Feature flags
   export const FeatureFlagManagedOrganisation = "MANAGED_ORGANISATION";
@@ -29,12 +26,9 @@
     AlgoliaApiKey,
     AlgoliaAppId,
     SlackSigningSecret,
-<<<<<<< HEAD
     PostmarkApiKey,
-=======
     MixpanelProjectToken,
     MixpanelApiSecret,
     MixpanelProjectId,
->>>>>>> 58704169
   ];
 }