--- conflicted
+++ resolved
@@ -2,12 +2,8 @@
 import { v4 as uuidv4 } from "uuid";
 
 import { Channel, DefaultGenerics, StreamChat } from "stream-chat";
-<<<<<<< HEAD
 import { FreezeChannelRequest, SendEventMessage, UnfreezeChannelRequest } from "../dto/conversation_dtos";
-=======
-import { SendEventMessage } from "../dto/conversation_dtos";
 import { HttpsError } from "firebase-functions/v1/auth";
->>>>>>> 1a7acedb
 
 export namespace ConversationService {
   /**
