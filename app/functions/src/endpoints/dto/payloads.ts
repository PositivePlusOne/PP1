--- conflicted
+++ resolved
@@ -67,12 +67,8 @@
             "guidanceDirectoryEntries": [],
             "reactions": [],
             "reactionStatistics": [],
-<<<<<<< HEAD
             "userStatistics": [],
-=======
-            "profileStatistics": [],
             "feedStatistics": [],
->>>>>>> 5c528d28
         },
     } as EndpointResponse;
 
