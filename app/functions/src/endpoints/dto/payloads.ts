import * as functions from 'firebase-functions';
import { FlamelinkHelpers } from '../../helpers/flamelink_helpers';
import safeJsonStringify from 'safe-json-stringify';
import { RelationshipService } from '../../services/relationship_service';
import { Activity, activitySchemaKey } from '../../dto/activities';
import { Profile, profileSchemaKey } from '../../dto/profile';
import { Relationship, relationshipSchemaKey } from '../../dto/relationships';
import { Tag, tagSchemaKey } from '../../dto/tags';
import { ProfileService } from '../../services/profile_service';
<<<<<<< HEAD
import { DirectoryEntry, directorySchemaKey } from '../../dto/directory_entry';
import { DataService } from '../../services/data_service';
=======
import { TagsService } from '../../services/tags_service';
>>>>>>> 92c2f656

export type EndpointRequest = {
    sender: string;
    cursor: string;
    limit: number;
    data: Record<string, any>;
};

export type EndpointResponse = {
    data: Record<string, any>;
    cursor: string;
    limit: number;
};

export async function buildEndpointResponse(context: functions.https.CallableContext, {
    sender,
    data = [],
    seedData = {},
    cursor = "",
    limit = 0,
}: {
    data?: Record<string, any>[];
    seedData?: Record<string, any>;
    cursor?: string;
    limit?: number;
    sender: string;
}): Promise<string> {
    functions.logger.info(`Building endpoint response for ${context.rawRequest.url}.`, {
        sender,
        data,
        seedData,
        cursor,
        limit,
    });

    const responseData = {
        cursor: cursor,
        limit: limit,
        data: {
            ...seedData,
            "activities": [],
            "users": [],
            "relationships": [],
            "tags": [],
            "guidanceDirectoryEntries": [],
        },
    } as EndpointResponse;

    const joinedDataRecords = {
        [profileSchemaKey]: new Set<string>(),
        [relationshipSchemaKey]: new Set<string>(),
        [tagSchemaKey]: new Set<string>(),
    } as Record<string, Set<string>>;
    
    // Prepare join
    for (const obj of data) {
        const flamelinkId = FlamelinkHelpers.getFlamelinkIdFromObject(obj);
        const schema = FlamelinkHelpers.getFlamelinkSchemaFromObject(obj);
        if (!flamelinkId || !schema) {
            continue;
        }

        switch (schema) {
            case activitySchemaKey:
                functions.logger.debug(`Expanding activity into endpoint response.`, { sender, obj, responseData });
                const foreignKey = obj.publisherInformation?.foreignKey;
                const isActivityPublisher = sender === foreignKey;
                if (foreignKey && !isActivityPublisher) {
                    joinedDataRecords[profileSchemaKey].add(obj.publisherInformation!.foreignKey!);
                    joinedDataRecords[relationshipSchemaKey].add(obj.publisherInformation!.foreignKey!);
                }

                const tags = obj.enrichmentConfiguration?.tags || [] as string[];
                for (const tag of tags) {
                    joinedDataRecords[tagSchemaKey].add(tag);
                }
                break;
            case profileSchemaKey:
                functions.logger.debug(`Expanding profile into endpoint response.`, { sender, obj, responseData });
                const isCurrentProfile = sender === obj._fl_meta_?.fl_id;
                const hasId = obj._fl_meta_?.fl_id;
                if (hasId && !isCurrentProfile) {
                    joinedDataRecords[relationshipSchemaKey].add(obj._fl_meta_!.fl_id!);
                }
                break;
            case directorySchemaKey:
                functions.logger.debug(`Expanding directory entry profile into endpoint response.`, { sender, obj, responseData });
                // Convert the profile from obj to the string flamelinkId
                const profile = obj.profile;
                if (profile && profile._path && profile._path.segments.length > 1) {
                    const data = await DataService.getDocument({
                        schemaKey: profileSchemaKey,
                        entryId: profile._path.segments[1],
                    });

                    const dataId = FlamelinkHelpers.getFlamelinkIdFromObject(data);
                    if (dataId) {
                        obj.profile = data._fl_meta_!.fl_id!;
                        joinedDataRecords[profileSchemaKey].add(data._fl_meta_!.fl_id!);
                        joinedDataRecords[relationshipSchemaKey].add(data._fl_meta_!.fl_id!);
                    }
                }
                break;
            default:
                break;
        }
    }

    functions.logger.debug(`Joining data records.`, { sender, joinedDataRecords });
    for (const key in joinedDataRecords) {
        joinedDataRecords[key] = new Set(Array.from(joinedDataRecords[key]));
    }

    // Join
    const joinPromises = [] as Promise<any>[];
    joinedDataRecords[profileSchemaKey]?.forEach(async (flamelinkId) => {
        joinPromises.push(ProfileService.getProfile(flamelinkId).then((profile) => {
            if (profile) {
                data.push(profile);
            }
        }));
    });

    joinedDataRecords[relationshipSchemaKey]?.forEach(async (flamelinkId) => {
        joinPromises.push(RelationshipService.getRelationship([sender, flamelinkId]).then((relationship) => {
            if (relationship) {
                data.push(relationship);
            }
        }));
    });

    joinedDataRecords[tagSchemaKey]?.forEach(async (flamelinkId) => {
        joinPromises.push(TagsService.getTag(flamelinkId).then((tag) => {
            if (tag) {
                data.push(tag);
            }
        }));
    });

    await Promise.all(joinPromises);

    // Populate
    for (const obj of data) {
        const flamelinkId = FlamelinkHelpers.getFlamelinkIdFromObject(obj);
        const schema = FlamelinkHelpers.getFlamelinkSchemaFromObject(obj);
        const isCurrentDocument = sender && sender.length > 0 && flamelinkId === sender;

        // Skip if no flamelink id or schema
        if (!flamelinkId || !schema) {
            continue;
        }

        if (responseData.data[schema] === undefined) {
            responseData.data[schema] = [];
        }

        switch (schema) {
            case activitySchemaKey:
                functions.logger.debug(`Injecting activity into endpoint response.`, { sender, obj, responseData });
                responseData.data[schema].push(new Activity(obj));
                break;
            case profileSchemaKey:
                functions.logger.debug(`Injecting profile into endpoint response.`, { sender, obj, responseData });
                const profile = new Profile(obj);
                if (!isCurrentDocument) {
                    profile.removePrivateData();
                    profile.removeFlaggedData();
                }

                responseData.data[schema].push(profile);
                break;
            case relationshipSchemaKey:
                functions.logger.debug(`Injecting relationship into endpoint response.`, { sender, obj, responseData });
                responseData.data[schema].push(new Relationship(obj));
                break;
            case tagSchemaKey:
                functions.logger.debug(`Injecting tag into endpoint response.`, { sender, obj, responseData });
                responseData.data[schema].push(new Tag(obj));
                break;
            case directorySchemaKey:
                functions.logger.debug(`Injecting directory entry into endpoint response.`, { sender, obj, responseData });
                responseData.data[schema].push(new DirectoryEntry(obj));
                break;
            default:
                functions.logger.error(`Cannot handle schema in response ${schema}.`);
                break;
        }
    }

    functions.logger.debug(`Built endpoint response.`, { sender, responseData });
    return safeJsonStringify(responseData);
}<|MERGE_RESOLUTION|>--- conflicted
+++ resolved
@@ -7,12 +7,9 @@
 import { Relationship, relationshipSchemaKey } from '../../dto/relationships';
 import { Tag, tagSchemaKey } from '../../dto/tags';
 import { ProfileService } from '../../services/profile_service';
-<<<<<<< HEAD
 import { DirectoryEntry, directorySchemaKey } from '../../dto/directory_entry';
 import { DataService } from '../../services/data_service';
-=======
 import { TagsService } from '../../services/tags_service';
->>>>>>> 92c2f656
 
 export type EndpointRequest = {
     sender: string;
