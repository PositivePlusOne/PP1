name: app
description: The Positive +1 application.
publish_to: "none"
version: 3.1.0+1

environment:
  sdk: ">=3.0.0 <=4.0.0"

dependency_overrides:
  macos_ui:
    git:
      url: https://github.com/Mayb3Nots/macos_ui
      ref: ef51bfe

dependencies:
  flutter:
    sdk: flutter

  flutter_localizations:
    sdk: flutter

  # State Management
  hooks_riverpod: ^2.3.6
  riverpod_annotation: ^2.1.1
  freezed_annotation: ^2.2.0
  json_annotation: ^4.8.1
  shared_preferences: ^2.1.1
  permission_handler: ^10.2.0
  local_auth: ^2.1.6
  event_bus: ^2.0.0
  flutter_local_notifications: ^15.1.0+1
  universal_platform: 1.0.0+1
  tuple: ^2.0.1
  synchronized: ^3.1.0
  collection: ^1.17.1
  rxdart: ^0.27.7
  infinite_scroll_pagination: ^3.2.0
  flutter_secure_storage: ^8.0.0
  cron: ^0.5.1

  # Backend
  firebase_core: ^2.12.0
  firebase_auth: ^4.6.0
  firebase_messaging: ^14.6.0
  firebase_crashlytics: ^3.3.0
  firebase_storage: ^11.2.0
  cloud_firestore: ^4.7.1
  cloud_functions: ^4.3.0
  google_sign_in: ^6.1.0
  mixpanel_flutter: ^2.1.1
  freerasp: ^6.1.0

  stream_chat_flutter: ^6.4.0
  stream_chat_persistence: ^6.4.0
  algolia: ^1.1.2
  google_ml_kit: 0.14.0

  # Routing and View Management
  auto_route: ^7.7.0

  # Logging and Tracing
  logger: ^1.3.0
  device_info_plus: ^9.0.2

  # UI and Localization
  unicons: ^2.1.1
  flutter_svg: ^2.0.5
  sliver_tools: ^0.2.10
  intl: ^0.18.0
  smooth_page_indicator: ^1.1.0
  flutter_markdown: ^0.6.15+1
  html2md: ^1.3.0
  fluent_validation: ^2.1.1
  pin_code_fields: ^8.0.1
  pull_to_refresh: ^2.0.0
  calendar_date_picker2: ^0.5.2
  fast_cached_network_image: ^1.2.0
  image_picker: ^1.0.0
  shimmer: ^3.0.0
  expandable: ^5.0.1
  banner_carousel: ^1.2.1
  entry: ^0.0.8+1
  adaptive_dialog: ^1.9.0-0
<<<<<<< HEAD
  boxy: ^2.0.9
=======
  auto_size_text: ^3.0.0
>>>>>>> e6b0640b

  # Mapping
  geolocator: ^9.0.2
  google_maps_flutter: ^2.3.1
  google_maps_webservice: 0.0.20-nullsafety.5

  # Other
  camerawesome: ^1.4.0
  path_provider: ^2.0.15
  transparent_image: ^2.0.1
  open_settings_plus: ^0.1.0
  package_info_plus: ^4.0.2
  profanity_filter: ^2.0.0
  very_good_infinite_list: ^0.7.0

dev_dependencies:
  flutter_test:
    sdk: flutter

  # Linting and Analysis
  flutter_lints: ^2.0.1
  riverpod_lint: ^1.3.2
  import_sorter: ^4.6.0
  custom_lint: ^0.4.0

  # Metaprogramming
  spider: ^4.2.1
  build_runner: ^2.4.4
  auto_route_generator: ^7.2.0
  json_serializable: ^6.6.2
  riverpod_generator: ^2.2.3

  # State Management
  freezed: ^2.3.4
  mocktail: ^0.3.0

  # UI
  flutter_native_splash: ^2.2.19
  flutter_launcher_icons: ^0.13.1

flutter_native_splash:
  background_image: "assets/icons/launcher_bg.png"
  image: "assets/icons/launcher_fg.png"
  fullscreen: true

  android_12:
    image: "assets/icons/launcher_fg.png"
    color: "#FFFFFF"

flutter_icons:
  android: "launcher_icon"
  ios: true
  image_path: "assets/icons/launcher.png"
  adaptive_icon_background: "assets/icons/launcher_bg.png"
  adaptive_icon_foreground: "assets/icons/launcher_fg.png"
  min_sdk_android: 21
  remove_alpha_ios: true

flutter:
  generate: true
  uses-material-design: true

  assets:
    - assets/images/mocks/
    - assets/images/svg/
    - assets/images/png/
    - assets/maps/

  fonts:
    - family: BN
      fonts:
        - asset: assets/fonts/BN/BNSuper-Sized.otf

    - family: AlbertSans
      fonts:
        - asset: assets/fonts/AlbertSans/AlbertSans-Thin.ttf
          weight: 100
        - asset: assets/fonts/AlbertSans/AlbertSans-ThinItalic.ttf
          weight: 100
          style: italic
        - asset: assets/fonts/AlbertSans/AlbertSans-ExtraLight.ttf
          weight: 200
        - asset: assets/fonts/AlbertSans/AlbertSans-ExtraLightItalic.ttf
          weight: 200
          style: italic
        - asset: assets/fonts/AlbertSans/AlbertSans-Light.ttf
          weight: 300
        - asset: assets/fonts/AlbertSans/AlbertSans-LightItalic.ttf
          weight: 300
          style: italic
        - asset: assets/fonts/AlbertSans/AlbertSans-Regular.ttf
          weight: 400
        - asset: assets/fonts/AlbertSans/AlbertSans-Italic.ttf
          weight: 400
          style: italic
        - asset: assets/fonts/AlbertSans/AlbertSans-Medium.ttf
          weight: 500
        - asset: assets/fonts/AlbertSans/AlbertSans-MediumItalic.ttf
          weight: 500
          style: italic
        - asset: assets/fonts/AlbertSans/AlbertSans-SemiBold.ttf
          weight: 600
        - asset: assets/fonts/AlbertSans/AlbertSans-SemiBoldItalic.ttf
          weight: 600
          style: italic
        - asset: assets/fonts/AlbertSans/AlbertSans-Bold.ttf
          weight: 700
        - asset: assets/fonts/AlbertSans/AlbertSans-BoldItalic.ttf
          weight: 700
          style: italic
        - asset: assets/fonts/AlbertSans/AlbertSans-ExtraBold.ttf
          weight: 800
        - asset: assets/fonts/AlbertSans/AlbertSans-ExtraBoldItalic.ttf
          weight: 800
          style: italic
        - asset: assets/fonts/AlbertSans/AlbertSans-Black.ttf
          weight: 900
        - asset: assets/fonts/AlbertSans/AlbertSans-BlackItalic.ttf
          weight: 900
          style: italic<|MERGE_RESOLUTION|>--- conflicted
+++ resolved
@@ -81,11 +81,7 @@
   banner_carousel: ^1.2.1
   entry: ^0.0.8+1
   adaptive_dialog: ^1.9.0-0
-<<<<<<< HEAD
-  boxy: ^2.0.9
-=======
   auto_size_text: ^3.0.0
->>>>>>> e6b0640b
 
   # Mapping
   geolocator: ^9.0.2
