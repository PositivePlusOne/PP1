--- conflicted
+++ resolved
@@ -14,6 +14,7 @@
 import 'package:app/widgets/organisms/home/home_page.dart';
 import 'package:app/widgets/organisms/onboarding/onboarding_connect_page.dart';
 import 'package:app/widgets/organisms/onboarding/onboarding_education_page.dart';
+import 'package:app/widgets/organisms/chat/connections_list_page.dart';
 import 'package:app/widgets/organisms/chat/connections_list_page.dart';
 import 'package:app/widgets/organisms/onboarding/onboarding_guidance_page.dart';
 import 'package:app/widgets/organisms/onboarding/onboarding_welcome_page.dart';
@@ -151,7 +152,6 @@
         AutoRoute(page: ProfileBiographyEntryRoute.page, path: '/profile/setup/biography', guards: [signedInGuard]),
         AutoRoute(page: ProfileAboutRoute.page, path: '/profile/about', guards: [signedInGuard]),
         //* Home and direct affiliates
-<<<<<<< HEAD
         AutoRoute(page: HomeRoute.page, path: '/home', guards: [...kCommonGuards, profileSetupGuard]),
         AutoRoute(page: SearchRoute.page, path: '/search', guards: kCommonGuards),
         AutoRoute(page: ChatCreateRoute.page, path: '/chat/new', guards: kCommonGuards),
@@ -160,15 +160,6 @@
 
         AutoRoute(page: ChatRoute.page, path: '/chat/current', guards: kCommonGuards),
         AutoRoute(page: PostRoute.page, path: '/post', guards: [...kCommonGuards, signedInGuard]),
-=======
-        AutoRoute(page: HomeRoute.page, path: '/home', guards: kCommonGuards),
-        AutoRoute(page: SearchRoute.page, path: '/search', guards: [...kCommonGuards, signedInGuard]),
-        AutoRoute(page: ChatCreateRoute.page, path: '/chat/new', guards: [...kCommonGuards, signedInGuard]),
-        AutoRoute(page: ChatConversationsRoute.page, path: '/chat/conversations', guards: [...kCommonGuards, signedInGuard]),
-        AutoRoute(page: ConnectionsListRoute.page, path: '/chat/connections_list', guards: [...kCommonGuards, signedInGuard]),
-
-        AutoRoute(page: ChatRoute.page, path: '/chat/current', guards: [...kCommonGuards, signedInGuard]),
->>>>>>> 74859e93
         //* Account
         AutoRoute(page: AccountRoute.page, path: '/account', guards: kCommonGuards),
         AutoRoute(page: AccountDetailsRoute.page, path: '/account/details', guards: kCommonGuards),
