--- conflicted
+++ resolved
@@ -78,15 +78,7 @@
     RegistrationAccountRoute.name: (routeData) {
       return AutoRoutePage<dynamic>(
         routeData: routeData,
-<<<<<<< HEAD
-        child: AccountVerificationPage(
-          onVerificationSuccess: args.onVerificationSuccess,
-          buttonText: args.buttonText,
-          key: args.key,
-        ),
-=======
         child: const RegistrationAccountPage(),
->>>>>>> 2129fce4
       );
     },
     RegistrationPhoneVerificationRoute.name: (routeData) {
@@ -326,8 +318,6 @@
       return AutoRoutePage<dynamic>(
         routeData: routeData,
         child: AccountVerificationPage(
-          title: args.title,
-          body: args.body,
           onVerificationSuccess: args.onVerificationSuccess,
           buttonText: args.buttonText,
           key: args.key,
@@ -621,31 +611,15 @@
 }
 
 /// generated route for
-<<<<<<< HEAD
-/// [AccountVerificationPage]
-class AccountVerificationRoute
-    extends PageRouteInfo<AccountVerificationRouteArgs> {
-  AccountVerificationRoute({
-    required Future<void> Function() onVerificationSuccess,
-    String? buttonText,
-=======
 /// [SplashPage]
 class SplashRoute extends PageRouteInfo<SplashRouteArgs> {
   SplashRoute({
->>>>>>> 2129fce4
     Key? key,
     SplashStyle style = SplashStyle.embracePositivity,
     List<PageRouteInfo>? children,
   }) : super(
-<<<<<<< HEAD
-          AccountVerificationRoute.name,
-          args: AccountVerificationRouteArgs(
-            onVerificationSuccess: onVerificationSuccess,
-            buttonText: buttonText,
-=======
           SplashRoute.name,
           args: SplashRouteArgs(
->>>>>>> 2129fce4
             key: key,
             style: style,
           ),
@@ -657,37 +631,19 @@
   static const PageInfo<SplashRouteArgs> page = PageInfo<SplashRouteArgs>(name);
 }
 
-<<<<<<< HEAD
-class AccountVerificationRouteArgs {
-  const AccountVerificationRouteArgs({
-    required this.onVerificationSuccess,
-    this.buttonText,
-=======
 class SplashRouteArgs {
   const SplashRouteArgs({
->>>>>>> 2129fce4
     this.key,
     this.style = SplashStyle.embracePositivity,
   });
 
-<<<<<<< HEAD
-  final Future<void> Function() onVerificationSuccess;
-
-  final String? buttonText;
-
-=======
->>>>>>> 2129fce4
   final Key? key;
 
   final SplashStyle style;
 
   @override
   String toString() {
-<<<<<<< HEAD
-    return 'AccountVerificationRouteArgs{onVerificationSuccess: $onVerificationSuccess, buttonText: $buttonText, key: $key}';
-=======
     return 'SplashRouteArgs{key: $key, style: $style}';
->>>>>>> 2129fce4
   }
 }
 
@@ -1261,8 +1217,6 @@
 class AccountVerificationRoute
     extends PageRouteInfo<AccountVerificationRouteArgs> {
   AccountVerificationRoute({
-    required String title,
-    required String body,
     required Future<void> Function() onVerificationSuccess,
     String? buttonText,
     Key? key,
@@ -1270,8 +1224,6 @@
   }) : super(
           AccountVerificationRoute.name,
           args: AccountVerificationRouteArgs(
-            title: title,
-            body: body,
             onVerificationSuccess: onVerificationSuccess,
             buttonText: buttonText,
             key: key,
@@ -1287,17 +1239,11 @@
 
 class AccountVerificationRouteArgs {
   const AccountVerificationRouteArgs({
-    required this.title,
-    required this.body,
     required this.onVerificationSuccess,
     this.buttonText,
     this.key,
   });
 
-  final String title;
-
-  final String body;
-
   final Future<void> Function() onVerificationSuccess;
 
   final String? buttonText;
@@ -1306,7 +1252,7 @@
 
   @override
   String toString() {
-    return 'AccountVerificationRouteArgs{title: $title, body: $body, onVerificationSuccess: $onVerificationSuccess, buttonText: $buttonText, key: $key}';
+    return 'AccountVerificationRouteArgs{onVerificationSuccess: $onVerificationSuccess, buttonText: $buttonText, key: $key}';
   }
 }
 
