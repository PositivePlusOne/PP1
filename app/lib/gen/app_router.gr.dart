// GENERATED CODE - DO NOT MODIFY BY HAND

// **************************************************************************
// AutoRouterGenerator
// **************************************************************************

// ignore_for_file: type=lint
// coverage:ignore-file

part of 'app_router.dart';

abstract class _$AppRouter extends RootStackRouter {
  // ignore: unused_element
  _$AppRouter({super.navigatorKey});

  @override
  final Map<String, PageFactory> pagesMap = {
    ChatRoute.name: (routeData) {
      return AutoRoutePage<dynamic>(
        routeData: routeData,
        child: WrappedRoute(child: const ChatPage()),
      );
    },
    HomeRoute.name: (routeData) {
      return AutoRoutePage<dynamic>(
        routeData: routeData,
        child: const HomePage(),
      );
    },
    ChatListRoute.name: (routeData) {
      return AutoRoutePage<dynamic>(
        routeData: routeData,
        child: WrappedRoute(child: const ChatListPage()),
      );
    },
    BiometricsPreferencesRoute.name: (routeData) {
      return AutoRoutePage<dynamic>(
        routeData: routeData,
        child: const BiometricsPreferencesPage(),
      );
    },
    RegistrationPasswordEntryRoute.name: (routeData) {
      return AutoRoutePage<dynamic>(
        routeData: routeData,
        child: const RegistrationPasswordEntryPage(),
      );
    },
    RegistrationPhoneEntryRoute.name: (routeData) {
      return AutoRoutePage<dynamic>(
        routeData: routeData,
        child: const RegistrationPhoneEntryPage(),
      );
    },
    RegistrationEmailEntryRoute.name: (routeData) {
      return AutoRoutePage<dynamic>(
        routeData: routeData,
        child: const RegistrationEmailEntryPage(),
      );
    },
    RegistrationAccountSetupRoute.name: (routeData) {
      return AutoRoutePage<dynamic>(
        routeData: routeData,
        child: const RegistrationAccountSetupPage(),
      );
    },
<<<<<<< HEAD
    ProfileEditSettingsRoute.name: (routeData) {
      return AutoRoutePage<dynamic>(
        routeData: routeData,
        child: const ProfileEditSettingsPage(),
      );
    },
    BiometricsPreferencesRoute.name: (routeData) {
=======
    RegistrationAccountRoute.name: (routeData) {
>>>>>>> 51a8077b
      return AutoRoutePage<dynamic>(
        routeData: routeData,
        child: const RegistrationAccountPage(),
      );
    },
    RegistrationPhoneVerificationRoute.name: (routeData) {
      return AutoRoutePage<dynamic>(
        routeData: routeData,
        child: const RegistrationPhoneVerificationPage(),
      );
    },
    SplashRoute.name: (routeData) {
      final args = routeData.argsAs<SplashRouteArgs>(
          orElse: () => const SplashRouteArgs());
      return AutoRoutePage<dynamic>(
        routeData: routeData,
        child: SplashPage(
          key: args.key,
          style: args.style,
        ),
      );
    },
    TermsAndConditionsRoute.name: (routeData) {
      return AutoRoutePage<dynamic>(
        routeData: routeData,
        child: const TermsAndConditionsPage(),
      );
    },
    GuidanceRoute.name: (routeData) {
      return AutoRoutePage<dynamic>(
        routeData: routeData,
        child: const GuidancePage(),
      );
    },
<<<<<<< HEAD
    ChatRoute.name: (routeData) {
=======
    DevelopmentRoute.name: (routeData) {
      return AutoRoutePage<dynamic>(
        routeData: routeData,
        child: const DevelopmentPage(),
      );
    },
    SearchRoute.name: (routeData) {
>>>>>>> 51a8077b
      return AutoRoutePage<dynamic>(
        routeData: routeData,
        child: const SearchPage(),
      );
    },
    ProfileLocationRoute.name: (routeData) {
      return AutoRoutePage<dynamic>(
        routeData: routeData,
        child: const ProfileLocationPage(),
      );
    },
    ProfileInterestsEntryRoute.name: (routeData) {
      return AutoRoutePage<dynamic>(
        routeData: routeData,
        child: const ProfileInterestsEntryPage(),
      );
    },
    ProfileGenderSelectRoute.name: (routeData) {
      return AutoRoutePage<dynamic>(
        routeData: routeData,
        child: const ProfileGenderSelectPage(),
      );
    },
    ProfileNameEntryRoute.name: (routeData) {
      return AutoRoutePage<dynamic>(
        routeData: routeData,
        child: const ProfileNameEntryPage(),
      );
    },
    ProfileHivStatusRoute.name: (routeData) {
      return AutoRoutePage<dynamic>(
        routeData: routeData,
        child: const ProfileHivStatusPage(),
      );
    },
    ProfileDisplayNameEntryRoute.name: (routeData) {
      return AutoRoutePage<dynamic>(
        routeData: routeData,
        child: const ProfileDisplayNameEntryPage(),
      );
    },
    ProfileBirthdayEntryRoute.name: (routeData) {
      return AutoRoutePage<dynamic>(
        routeData: routeData,
        child: const ProfileBirthdayEntryPage(),
      );
    },
    ProfileWelcomeBackRoute.name: (routeData) {
      final args = routeData.argsAs<ProfileWelcomeBackRouteArgs>();
      return AutoRoutePage<dynamic>(
        routeData: routeData,
        child: ProfileWelcomeBackPage(
          nextPage: args.nextPage,
          key: args.key,
        ),
      );
    },
    ProfileRoute.name: (routeData) {
      final args = routeData.argsAs<ProfileRouteArgs>();
      return AutoRoutePage<dynamic>(
        routeData: routeData,
        child: ProfilePage(
          userId: args.userId,
          key: args.key,
        ),
      );
    },
    HintDialogRoute.name: (routeData) {
      final args = routeData.argsAs<HintDialogRouteArgs>();
      return AutoRoutePage<dynamic>(
        routeData: routeData,
        child: HintDialogPage(
          key: args.key,
          widgets: args.widgets,
        ),
      );
    },
    AccountPreferencesRoute.name: (routeData) {
      return AutoRoutePage<dynamic>(
        routeData: routeData,
        child: const AccountPreferencesPage(),
      );
    },
    AccountDeleteProfileRoute.name: (routeData) {
      return AutoRoutePage<dynamic>(
        routeData: routeData,
        child: const AccountDeleteProfilePage(),
      );
    },
<<<<<<< HEAD
    ProfileBiographyEntryRoute.name: (routeData) {
      return AutoRoutePage<dynamic>(
        routeData: routeData,
        child: const ProfileBiographyEntryPage(),
      );
    },
    ProfileBirthdayEntryRoute.name: (routeData) {
=======
    AccountRoute.name: (routeData) {
>>>>>>> 51a8077b
      return AutoRoutePage<dynamic>(
        routeData: routeData,
        child: const AccountPage(),
      );
    },
    AccountUpdatePasswordRoute.name: (routeData) {
      return AutoRoutePage<dynamic>(
        routeData: routeData,
        child: const AccountUpdatePasswordPage(),
      );
    },
<<<<<<< HEAD
    ProfileEditThanksRoute.name: (routeData) {
      final args = routeData.argsAs<ProfileEditThanksRouteArgs>();
      return AutoRoutePage<dynamic>(
        routeData: routeData,
        child: ProfileEditThanksPage(
          key: args.key,
          body: args.body,
        ),
      );
    },
    ProfileGenderSelectRoute.name: (routeData) {
=======
    AccountUpdateEmailAddressRoute.name: (routeData) {
>>>>>>> 51a8077b
      return AutoRoutePage<dynamic>(
        routeData: routeData,
        child: const AccountUpdateEmailAddressPage(),
      );
    },
    AccountVerificationRoute.name: (routeData) {
      final args = routeData.argsAs<AccountVerificationRouteArgs>();
      return AutoRoutePage<dynamic>(
        routeData: routeData,
        child: AccountVerificationPage(
          title: args.title,
          body: args.body,
          onVerificationSuccess: args.onVerificationSuccess,
          buttonText: args.buttonText,
          key: args.key,
        ),
      );
    },
    AccountUpdatedRoute.name: (routeData) {
      final args = routeData.argsAs<AccountUpdatedRouteArgs>();
      return AutoRoutePage<dynamic>(
        routeData: routeData,
        child: AccountUpdatedPage(
          body: args.body,
          title: args.title,
          buttonText: args.buttonText,
          onContinueSelected: args.onContinueSelected,
          key: args.key,
        ),
      );
    },
    AccountUpdatePhoneNumberRoute.name: (routeData) {
      return AutoRoutePage<dynamic>(
        routeData: routeData,
        child: const AccountUpdatePhoneNumberPage(),
      );
    },
    AccountDetailsRoute.name: (routeData) {
      return AutoRoutePage<dynamic>(
        routeData: routeData,
        child: const AccountDetailsPage(),
      );
    },
    ErrorRoute.name: (routeData) {
      final args = routeData.argsAs<ErrorRouteArgs>();
      return AutoRoutePage<dynamic>(
        routeData: routeData,
        child: ErrorPage(
          errorMessage: args.errorMessage,
          key: args.key,
        ),
      );
    },
<<<<<<< HEAD
    ProfilePhotoRoute.name: (routeData) {
      return AutoRoutePage<dynamic>(
        routeData: routeData,
        child: const ProfilePhotoPage(),
      );
    },
    ProfileReferenceImageRoute.name: (routeData) {
      return AutoRoutePage<dynamic>(
        routeData: routeData,
        child: const ProfileReferenceImagePage(),
      );
    },
    ProfileReferenceImageSuccessRoute.name: (routeData) {
      return AutoRoutePage<dynamic>(
        routeData: routeData,
        child: const ProfileReferenceImageSuccessPage(),
      );
    },
    ProfileReferenceImageWelcomeRoute.name: (routeData) {
      return AutoRoutePage<dynamic>(
        routeData: routeData,
        child: const ProfileReferenceImageWelcomePage(),
      );
    },
    ProfileWelcomeBackRoute.name: (routeData) {
      final args = routeData.argsAs<ProfileWelcomeBackRouteArgs>();
=======
    NotificationsRoute.name: (routeData) {
>>>>>>> 51a8077b
      return AutoRoutePage<dynamic>(
        routeData: routeData,
        child: const NotificationsPage(),
      );
    },
    NotificationPreferencesRoute.name: (routeData) {
      return AutoRoutePage<dynamic>(
        routeData: routeData,
        child: const NotificationPreferencesPage(),
      );
    },
    LoginWelcomeBackRoute.name: (routeData) {
      return AutoRoutePage<dynamic>(
        routeData: routeData,
        child: const LoginWelcomeBackPage(),
      );
    },
    LoginRoute.name: (routeData) {
      final args = routeData.argsAs<LoginRouteArgs>();
      return AutoRoutePage<dynamic>(
        routeData: routeData,
        child: LoginPage(
          key: args.key,
          senderRoute: args.senderRoute,
        ),
      );
    },
    LoginPasswordRoute.name: (routeData) {
      return AutoRoutePage<dynamic>(
        routeData: routeData,
        child: const LoginPasswordPage(),
      );
    },
    OnboardingYourPledgeRoute.name: (routeData) {
      final args = routeData.argsAs<OnboardingYourPledgeRouteArgs>(
          orElse: () => const OnboardingYourPledgeRouteArgs());
      return AutoRoutePage<dynamic>(
        routeData: routeData,
        child: OnboardingYourPledgePage(
          style: args.style,
          key: args.key,
        ),
      );
    },
    OnboardingWelcomeRoute.name: (routeData) {
      return AutoRoutePage<dynamic>(
        routeData: routeData,
        child: const OnboardingWelcomePage(),
      );
    },
    OnboardingOurPledgeRoute.name: (routeData) {
      final args = routeData.argsAs<OnboardingOurPledgeRouteArgs>(
          orElse: () => const OnboardingOurPledgeRouteArgs());
      return AutoRoutePage<dynamic>(
        routeData: routeData,
        child: OnboardingOurPledgePage(
          style: args.style,
          key: args.key,
        ),
      );
    },
    OnboardingGuidanceRoute.name: (routeData) {
      return AutoRoutePage<dynamic>(
        routeData: routeData,
        child: const OnboardingGuidancePage(),
      );
    },
    OnboardingEducationRoute.name: (routeData) {
      return AutoRoutePage<dynamic>(
        routeData: routeData,
        child: const OnboardingEducationPage(),
      );
    },
<<<<<<< HEAD
    ChatConversationsRoute.name: (routeData) {
=======
    OnboardingConnectRoute.name: (routeData) {
      return AutoRoutePage<dynamic>(
        routeData: routeData,
        child: const OnboardingConnectPage(),
      );
    },
    ProfileEditThanksRoute.name: (routeData) {
      final args = routeData.argsAs<ProfileEditThanksRouteArgs>();
      return AutoRoutePage<dynamic>(
        routeData: routeData,
        child: ProfileEditThanksPage(
          key: args.key,
          body: args.body,
        ),
      );
    },
    ProfileReferenceImageRoute.name: (routeData) {
      return AutoRoutePage<dynamic>(
        routeData: routeData,
        child: const ProfileReferenceImagePage(),
      );
    },
    ProfileReferenceImageWelcomeRoute.name: (routeData) {
      return AutoRoutePage<dynamic>(
        routeData: routeData,
        child: const ProfileReferenceImageWelcomePage(),
      );
    },
    ProfileReferenceImageSuccessRoute.name: (routeData) {
      return AutoRoutePage<dynamic>(
        routeData: routeData,
        child: const ProfileReferenceImageSuccessPage(),
      );
    },
    ProfileBiographyEntryRoute.name: (routeData) {
>>>>>>> 51a8077b
      return AutoRoutePage<dynamic>(
        routeData: routeData,
        child: WrappedRoute(child: const ChatConversationsPage()),
      );
    },
    ChatCreateRoute.name: (routeData) {
      return AutoRoutePage<dynamic>(
        routeData: routeData,
        child: const ChatCreatePage(),
      );
    },
    ProfileEditSettingsRoute.name: (routeData) {
      return AutoRoutePage<dynamic>(
        routeData: routeData,
        child: const ProfileEditSettingsPage(),
      );
    },
  };
}

/// generated route for
/// [ChatPage]
class ChatRoute extends PageRouteInfo<void> {
  const ChatRoute({List<PageRouteInfo>? children})
      : super(
          ChatRoute.name,
          initialChildren: children,
        );

  static const String name = 'ChatRoute';

  static const PageInfo<void> page = PageInfo<void>(name);
}

/// generated route for
/// [HomePage]
class HomeRoute extends PageRouteInfo<void> {
  const HomeRoute({List<PageRouteInfo>? children})
      : super(
          HomeRoute.name,
          initialChildren: children,
        );

  static const String name = 'HomeRoute';

  static const PageInfo<void> page = PageInfo<void>(name);
}

/// generated route for
/// [ChatListPage]
class ChatListRoute extends PageRouteInfo<void> {
  const ChatListRoute({List<PageRouteInfo>? children})
      : super(
          ChatListRoute.name,
          initialChildren: children,
        );

  static const String name = 'ChatListRoute';

  static const PageInfo<void> page = PageInfo<void>(name);
}

/// generated route for
/// [BiometricsPreferencesPage]
class BiometricsPreferencesRoute extends PageRouteInfo<void> {
  const BiometricsPreferencesRoute({List<PageRouteInfo>? children})
      : super(
          BiometricsPreferencesRoute.name,
          initialChildren: children,
        );

  static const String name = 'BiometricsPreferencesRoute';

  static const PageInfo<void> page = PageInfo<void>(name);
}

/// generated route for
/// [RegistrationPasswordEntryPage]
class RegistrationPasswordEntryRoute extends PageRouteInfo<void> {
  const RegistrationPasswordEntryRoute({List<PageRouteInfo>? children})
      : super(
          RegistrationPasswordEntryRoute.name,
          initialChildren: children,
        );

  static const String name = 'RegistrationPasswordEntryRoute';

  static const PageInfo<void> page = PageInfo<void>(name);
}

/// generated route for
/// [RegistrationPhoneEntryPage]
class RegistrationPhoneEntryRoute extends PageRouteInfo<void> {
  const RegistrationPhoneEntryRoute({List<PageRouteInfo>? children})
      : super(
          RegistrationPhoneEntryRoute.name,
          initialChildren: children,
        );

  static const String name = 'RegistrationPhoneEntryRoute';

  static const PageInfo<void> page = PageInfo<void>(name);
}

/// generated route for
/// [RegistrationEmailEntryPage]
class RegistrationEmailEntryRoute extends PageRouteInfo<void> {
  const RegistrationEmailEntryRoute({List<PageRouteInfo>? children})
      : super(
          RegistrationEmailEntryRoute.name,
          initialChildren: children,
        );

  static const String name = 'RegistrationEmailEntryRoute';

  static const PageInfo<void> page = PageInfo<void>(name);
}

/// generated route for
/// [RegistrationAccountSetupPage]
class RegistrationAccountSetupRoute extends PageRouteInfo<void> {
  const RegistrationAccountSetupRoute({List<PageRouteInfo>? children})
      : super(
          RegistrationAccountSetupRoute.name,
          initialChildren: children,
        );

  static const String name = 'RegistrationAccountSetupRoute';

  static const PageInfo<void> page = PageInfo<void>(name);
}

/// generated route for
/// [RegistrationAccountPage]
class RegistrationAccountRoute extends PageRouteInfo<void> {
  const RegistrationAccountRoute({List<PageRouteInfo>? children})
      : super(
          RegistrationAccountRoute.name,
          initialChildren: children,
        );

  static const String name = 'RegistrationAccountRoute';

  static const PageInfo<void> page = PageInfo<void>(name);
}

/// generated route for
/// [RegistrationPhoneVerificationPage]
class RegistrationPhoneVerificationRoute extends PageRouteInfo<void> {
  const RegistrationPhoneVerificationRoute({List<PageRouteInfo>? children})
      : super(
          RegistrationPhoneVerificationRoute.name,
          initialChildren: children,
        );

  static const String name = 'RegistrationPhoneVerificationRoute';

  static const PageInfo<void> page = PageInfo<void>(name);
}

/// generated route for
/// [SplashPage]
class SplashRoute extends PageRouteInfo<SplashRouteArgs> {
  SplashRoute({
    Key? key,
    SplashStyle style = SplashStyle.embracePositivity,
    List<PageRouteInfo>? children,
  }) : super(
          SplashRoute.name,
          args: SplashRouteArgs(
            key: key,
            style: style,
          ),
          initialChildren: children,
        );

  static const String name = 'SplashRoute';

  static const PageInfo<SplashRouteArgs> page = PageInfo<SplashRouteArgs>(name);
}

class SplashRouteArgs {
  const SplashRouteArgs({
    this.key,
    this.style = SplashStyle.embracePositivity,
  });

  final Key? key;

  final SplashStyle style;

  @override
  String toString() {
    return 'SplashRouteArgs{key: $key, style: $style}';
  }
}

/// generated route for
<<<<<<< HEAD
/// [ProfileEditSettingsPage]
class ProfileEditSettingsRoute extends PageRouteInfo<void> {
  const ProfileEditSettingsRoute({List<PageRouteInfo>? children})
      : super(
          ProfileEditSettingsRoute.name,
          initialChildren: children,
        );

  static const String name = 'ProfileEditSettingsRoute';

  static const PageInfo<void> page = PageInfo<void>(name);
}

/// generated route for
/// [BiometricsPreferencesPage]
class BiometricsPreferencesRoute extends PageRouteInfo<void> {
  const BiometricsPreferencesRoute({List<PageRouteInfo>? children})
=======
/// [TermsAndConditionsPage]
class TermsAndConditionsRoute extends PageRouteInfo<void> {
  const TermsAndConditionsRoute({List<PageRouteInfo>? children})
>>>>>>> 51a8077b
      : super(
          TermsAndConditionsRoute.name,
          initialChildren: children,
        );

  static const String name = 'TermsAndConditionsRoute';

  static const PageInfo<void> page = PageInfo<void>(name);
}

/// generated route for
/// [GuidancePage]
class GuidanceRoute extends PageRouteInfo<void> {
  const GuidanceRoute({List<PageRouteInfo>? children})
      : super(
          GuidanceRoute.name,
          initialChildren: children,
        );

  static const String name = 'GuidanceRoute';

  static const PageInfo<void> page = PageInfo<void>(name);
}

/// generated route for
/// [DevelopmentPage]
class DevelopmentRoute extends PageRouteInfo<void> {
  const DevelopmentRoute({List<PageRouteInfo>? children})
      : super(
          DevelopmentRoute.name,
          initialChildren: children,
        );

  static const String name = 'DevelopmentRoute';

  static const PageInfo<void> page = PageInfo<void>(name);
}

/// generated route for
/// [SearchPage]
class SearchRoute extends PageRouteInfo<void> {
  const SearchRoute({List<PageRouteInfo>? children})
      : super(
          SearchRoute.name,
          initialChildren: children,
        );

  static const String name = 'SearchRoute';

  static const PageInfo<void> page = PageInfo<void>(name);
}

/// generated route for
<<<<<<< HEAD
/// [ChatPage]
class ChatRoute extends PageRouteInfo<void> {
  const ChatRoute({List<PageRouteInfo>? children})
=======
/// [ProfileLocationPage]
class ProfileLocationRoute extends PageRouteInfo<void> {
  const ProfileLocationRoute({List<PageRouteInfo>? children})
      : super(
          ProfileLocationRoute.name,
          initialChildren: children,
        );

  static const String name = 'ProfileLocationRoute';

  static const PageInfo<void> page = PageInfo<void>(name);
}

/// generated route for
/// [ProfileInterestsEntryPage]
class ProfileInterestsEntryRoute extends PageRouteInfo<void> {
  const ProfileInterestsEntryRoute({List<PageRouteInfo>? children})
>>>>>>> 51a8077b
      : super(
          ProfileInterestsEntryRoute.name,
          initialChildren: children,
        );

  static const String name = 'ProfileInterestsEntryRoute';

  static const PageInfo<void> page = PageInfo<void>(name);
}

/// generated route for
/// [ProfileGenderSelectPage]
class ProfileGenderSelectRoute extends PageRouteInfo<void> {
  const ProfileGenderSelectRoute({List<PageRouteInfo>? children})
      : super(
          ProfileGenderSelectRoute.name,
          initialChildren: children,
        );

  static const String name = 'ProfileGenderSelectRoute';

  static const PageInfo<void> page = PageInfo<void>(name);
}

/// generated route for
/// [ProfileNameEntryPage]
class ProfileNameEntryRoute extends PageRouteInfo<void> {
  const ProfileNameEntryRoute({List<PageRouteInfo>? children})
      : super(
          ProfileNameEntryRoute.name,
          initialChildren: children,
        );

  static const String name = 'ProfileNameEntryRoute';

  static const PageInfo<void> page = PageInfo<void>(name);
}

/// generated route for
/// [ProfileHivStatusPage]
class ProfileHivStatusRoute extends PageRouteInfo<void> {
  const ProfileHivStatusRoute({List<PageRouteInfo>? children})
      : super(
          ProfileHivStatusRoute.name,
          initialChildren: children,
        );

  static const String name = 'ProfileHivStatusRoute';

  static const PageInfo<void> page = PageInfo<void>(name);
}

/// generated route for
/// [ProfileDisplayNameEntryPage]
class ProfileDisplayNameEntryRoute extends PageRouteInfo<void> {
  const ProfileDisplayNameEntryRoute({List<PageRouteInfo>? children})
      : super(
          ProfileDisplayNameEntryRoute.name,
          initialChildren: children,
        );

  static const String name = 'ProfileDisplayNameEntryRoute';

  static const PageInfo<void> page = PageInfo<void>(name);
}

/// generated route for
/// [ProfileBirthdayEntryPage]
class ProfileBirthdayEntryRoute extends PageRouteInfo<void> {
  const ProfileBirthdayEntryRoute({List<PageRouteInfo>? children})
      : super(
          ProfileBirthdayEntryRoute.name,
          initialChildren: children,
        );

  static const String name = 'ProfileBirthdayEntryRoute';

  static const PageInfo<void> page = PageInfo<void>(name);
}

/// generated route for
/// [ProfileWelcomeBackPage]
class ProfileWelcomeBackRoute
    extends PageRouteInfo<ProfileWelcomeBackRouteArgs> {
  ProfileWelcomeBackRoute({
    required PageRouteInfo<dynamic> nextPage,
    Key? key,
    List<PageRouteInfo>? children,
  }) : super(
          ProfileWelcomeBackRoute.name,
          args: ProfileWelcomeBackRouteArgs(
            nextPage: nextPage,
            key: key,
          ),
          initialChildren: children,
        );

  static const String name = 'ProfileWelcomeBackRoute';

  static const PageInfo<ProfileWelcomeBackRouteArgs> page =
      PageInfo<ProfileWelcomeBackRouteArgs>(name);
}

class ProfileWelcomeBackRouteArgs {
  const ProfileWelcomeBackRouteArgs({
    required this.nextPage,
    this.key,
  });

  final PageRouteInfo<dynamic> nextPage;

  final Key? key;

  @override
  String toString() {
    return 'ProfileWelcomeBackRouteArgs{nextPage: $nextPage, key: $key}';
  }
}

/// generated route for
/// [ProfilePage]
class ProfileRoute extends PageRouteInfo<ProfileRouteArgs> {
  ProfileRoute({
    required String userId,
    Key? key,
    List<PageRouteInfo>? children,
  }) : super(
          ProfileRoute.name,
          args: ProfileRouteArgs(
            userId: userId,
            key: key,
          ),
          initialChildren: children,
        );

  static const String name = 'ProfileRoute';

  static const PageInfo<ProfileRouteArgs> page =
      PageInfo<ProfileRouteArgs>(name);
}

class ProfileRouteArgs {
  const ProfileRouteArgs({
    required this.userId,
    this.key,
  });

  final String userId;

  final Key? key;

  @override
  String toString() {
    return 'ProfileRouteArgs{userId: $userId, key: $key}';
  }
}

/// generated route for
/// [HintDialogPage]
class HintDialogRoute extends PageRouteInfo<HintDialogRouteArgs> {
  HintDialogRoute({
    Key? key,
    required List<Widget> widgets,
    List<PageRouteInfo>? children,
  }) : super(
          HintDialogRoute.name,
          args: HintDialogRouteArgs(
            key: key,
            widgets: widgets,
          ),
          initialChildren: children,
        );

  static const String name = 'HintDialogRoute';

  static const PageInfo<HintDialogRouteArgs> page =
      PageInfo<HintDialogRouteArgs>(name);
}

class HintDialogRouteArgs {
  const HintDialogRouteArgs({
    this.key,
    required this.widgets,
  });

  final Key? key;

  final List<Widget> widgets;

  @override
  String toString() {
    return 'HintDialogRouteArgs{key: $key, widgets: $widgets}';
  }
}

/// generated route for
<<<<<<< HEAD
/// [ProfileBiographyEntryPage]
class ProfileBiographyEntryRoute extends PageRouteInfo<void> {
  const ProfileBiographyEntryRoute({List<PageRouteInfo>? children})
      : super(
          ProfileBiographyEntryRoute.name,
          initialChildren: children,
        );

  static const String name = 'ProfileBiographyEntryRoute';

  static const PageInfo<void> page = PageInfo<void>(name);
}

/// generated route for
/// [ProfileBirthdayEntryPage]
class ProfileBirthdayEntryRoute extends PageRouteInfo<void> {
  const ProfileBirthdayEntryRoute({List<PageRouteInfo>? children})
=======
/// [AccountPreferencesPage]
class AccountPreferencesRoute extends PageRouteInfo<void> {
  const AccountPreferencesRoute({List<PageRouteInfo>? children})
>>>>>>> 51a8077b
      : super(
          AccountPreferencesRoute.name,
          initialChildren: children,
        );

  static const String name = 'AccountPreferencesRoute';

  static const PageInfo<void> page = PageInfo<void>(name);
}

/// generated route for
/// [AccountDeleteProfilePage]
class AccountDeleteProfileRoute extends PageRouteInfo<void> {
  const AccountDeleteProfileRoute({List<PageRouteInfo>? children})
      : super(
          AccountDeleteProfileRoute.name,
          initialChildren: children,
        );

  static const String name = 'AccountDeleteProfileRoute';

  static const PageInfo<void> page = PageInfo<void>(name);
}

/// generated route for
<<<<<<< HEAD
/// [ProfileEditThanksPage]
class ProfileEditThanksRoute extends PageRouteInfo<ProfileEditThanksRouteArgs> {
  ProfileEditThanksRoute({
    Key? key,
    required String body,
    List<PageRouteInfo>? children,
  }) : super(
          ProfileEditThanksRoute.name,
          args: ProfileEditThanksRouteArgs(
            key: key,
            body: body,
          ),
          initialChildren: children,
        );

  static const String name = 'ProfileEditThanksRoute';

  static const PageInfo<ProfileEditThanksRouteArgs> page =
      PageInfo<ProfileEditThanksRouteArgs>(name);
}

class ProfileEditThanksRouteArgs {
  const ProfileEditThanksRouteArgs({
    this.key,
    required this.body,
  });

  final Key? key;

  final String body;

  @override
  String toString() {
    return 'ProfileEditThanksRouteArgs{key: $key, body: $body}';
  }
}

/// generated route for
/// [ProfileGenderSelectPage]
class ProfileGenderSelectRoute extends PageRouteInfo<void> {
  const ProfileGenderSelectRoute({List<PageRouteInfo>? children})
=======
/// [AccountPage]
class AccountRoute extends PageRouteInfo<void> {
  const AccountRoute({List<PageRouteInfo>? children})
>>>>>>> 51a8077b
      : super(
          AccountRoute.name,
          initialChildren: children,
        );

  static const String name = 'AccountRoute';

  static const PageInfo<void> page = PageInfo<void>(name);
}

/// generated route for
/// [AccountUpdatePasswordPage]
class AccountUpdatePasswordRoute extends PageRouteInfo<void> {
  const AccountUpdatePasswordRoute({List<PageRouteInfo>? children})
      : super(
          AccountUpdatePasswordRoute.name,
          initialChildren: children,
        );

  static const String name = 'AccountUpdatePasswordRoute';

  static const PageInfo<void> page = PageInfo<void>(name);
}

/// generated route for
/// [AccountUpdateEmailAddressPage]
class AccountUpdateEmailAddressRoute extends PageRouteInfo<void> {
  const AccountUpdateEmailAddressRoute({List<PageRouteInfo>? children})
      : super(
          AccountUpdateEmailAddressRoute.name,
          initialChildren: children,
        );

  static const String name = 'AccountUpdateEmailAddressRoute';

  static const PageInfo<void> page = PageInfo<void>(name);
}

/// generated route for
/// [AccountVerificationPage]
class AccountVerificationRoute
    extends PageRouteInfo<AccountVerificationRouteArgs> {
  AccountVerificationRoute({
    required String title,
    required String body,
    required Future<void> Function() onVerificationSuccess,
    String? buttonText,
    Key? key,
    List<PageRouteInfo>? children,
  }) : super(
          AccountVerificationRoute.name,
          args: AccountVerificationRouteArgs(
            title: title,
            body: body,
            onVerificationSuccess: onVerificationSuccess,
            buttonText: buttonText,
            key: key,
          ),
          initialChildren: children,
        );

  static const String name = 'AccountVerificationRoute';

  static const PageInfo<AccountVerificationRouteArgs> page =
      PageInfo<AccountVerificationRouteArgs>(name);
}

class AccountVerificationRouteArgs {
  const AccountVerificationRouteArgs({
    required this.title,
    required this.body,
    required this.onVerificationSuccess,
    this.buttonText,
    this.key,
  });

  final String title;

  final String body;

  final Future<void> Function() onVerificationSuccess;

  final String? buttonText;

  final Key? key;

  @override
  String toString() {
    return 'AccountVerificationRouteArgs{title: $title, body: $body, onVerificationSuccess: $onVerificationSuccess, buttonText: $buttonText, key: $key}';
  }
}

/// generated route for
/// [AccountUpdatedPage]
class AccountUpdatedRoute extends PageRouteInfo<AccountUpdatedRouteArgs> {
  AccountUpdatedRoute({
    required String body,
    String? title,
    String? buttonText,
    Future<void> Function()? onContinueSelected,
    Key? key,
    List<PageRouteInfo>? children,
  }) : super(
          AccountUpdatedRoute.name,
          args: AccountUpdatedRouteArgs(
            body: body,
            title: title,
            buttonText: buttonText,
            onContinueSelected: onContinueSelected,
            key: key,
          ),
          initialChildren: children,
        );

  static const String name = 'AccountUpdatedRoute';

  static const PageInfo<AccountUpdatedRouteArgs> page =
      PageInfo<AccountUpdatedRouteArgs>(name);
}

class AccountUpdatedRouteArgs {
  const AccountUpdatedRouteArgs({
    required this.body,
    this.title,
    this.buttonText,
    this.onContinueSelected,
    this.key,
  });

  final String body;

  final String? title;

  final String? buttonText;

  final Future<void> Function()? onContinueSelected;

  final Key? key;

  @override
  String toString() {
    return 'AccountUpdatedRouteArgs{body: $body, title: $title, buttonText: $buttonText, onContinueSelected: $onContinueSelected, key: $key}';
  }
}

/// generated route for
<<<<<<< HEAD
/// [ProfilePhotoPage]
class ProfilePhotoRoute extends PageRouteInfo<void> {
  const ProfilePhotoRoute({List<PageRouteInfo>? children})
      : super(
          ProfilePhotoRoute.name,
          initialChildren: children,
        );

  static const String name = 'ProfilePhotoRoute';
=======
/// [AccountUpdatePhoneNumberPage]
class AccountUpdatePhoneNumberRoute extends PageRouteInfo<void> {
  const AccountUpdatePhoneNumberRoute({List<PageRouteInfo>? children})
      : super(
          AccountUpdatePhoneNumberRoute.name,
          initialChildren: children,
        );

  static const String name = 'AccountUpdatePhoneNumberRoute';
>>>>>>> 51a8077b

  static const PageInfo<void> page = PageInfo<void>(name);
}

/// generated route for
<<<<<<< HEAD
/// [ProfileReferenceImagePage]
class ProfileReferenceImageRoute extends PageRouteInfo<void> {
  const ProfileReferenceImageRoute({List<PageRouteInfo>? children})
      : super(
          ProfileReferenceImageRoute.name,
          initialChildren: children,
        );

  static const String name = 'ProfileReferenceImageRoute';
=======
/// [AccountDetailsPage]
class AccountDetailsRoute extends PageRouteInfo<void> {
  const AccountDetailsRoute({List<PageRouteInfo>? children})
      : super(
          AccountDetailsRoute.name,
          initialChildren: children,
        );

  static const String name = 'AccountDetailsRoute';
>>>>>>> 51a8077b

  static const PageInfo<void> page = PageInfo<void>(name);
}

/// generated route for
<<<<<<< HEAD
/// [ProfileReferenceImageSuccessPage]
class ProfileReferenceImageSuccessRoute extends PageRouteInfo<void> {
  const ProfileReferenceImageSuccessRoute({List<PageRouteInfo>? children})
      : super(
          ProfileReferenceImageSuccessRoute.name,
          initialChildren: children,
        );

  static const String name = 'ProfileReferenceImageSuccessRoute';

  static const PageInfo<void> page = PageInfo<void>(name);
}

/// generated route for
/// [ProfileReferenceImageWelcomePage]
class ProfileReferenceImageWelcomeRoute extends PageRouteInfo<void> {
  const ProfileReferenceImageWelcomeRoute({List<PageRouteInfo>? children})
      : super(
          ProfileReferenceImageWelcomeRoute.name,
          initialChildren: children,
        );

  static const String name = 'ProfileReferenceImageWelcomeRoute';

  static const PageInfo<void> page = PageInfo<void>(name);
}

/// generated route for
/// [ProfileWelcomeBackPage]
class ProfileWelcomeBackRoute
    extends PageRouteInfo<ProfileWelcomeBackRouteArgs> {
  ProfileWelcomeBackRoute({
    required PageRouteInfo<dynamic> nextPage,
=======
/// [ErrorPage]
class ErrorRoute extends PageRouteInfo<ErrorRouteArgs> {
  ErrorRoute({
    required String errorMessage,
>>>>>>> 51a8077b
    Key? key,
    List<PageRouteInfo>? children,
  }) : super(
          ErrorRoute.name,
          args: ErrorRouteArgs(
            errorMessage: errorMessage,
            key: key,
          ),
          initialChildren: children,
        );

  static const String name = 'ErrorRoute';

  static const PageInfo<ErrorRouteArgs> page = PageInfo<ErrorRouteArgs>(name);
}

class ErrorRouteArgs {
  const ErrorRouteArgs({
    required this.errorMessage,
    this.key,
  });

  final String errorMessage;

  final Key? key;

  @override
  String toString() {
    return 'ErrorRouteArgs{errorMessage: $errorMessage, key: $key}';
  }
}

/// generated route for
/// [NotificationsPage]
class NotificationsRoute extends PageRouteInfo<void> {
  const NotificationsRoute({List<PageRouteInfo>? children})
      : super(
          NotificationsRoute.name,
          initialChildren: children,
        );

  static const String name = 'NotificationsRoute';

  static const PageInfo<void> page = PageInfo<void>(name);
}

/// generated route for
/// [NotificationPreferencesPage]
class NotificationPreferencesRoute extends PageRouteInfo<void> {
  const NotificationPreferencesRoute({List<PageRouteInfo>? children})
      : super(
          NotificationPreferencesRoute.name,
          initialChildren: children,
        );

  static const String name = 'NotificationPreferencesRoute';

  static const PageInfo<void> page = PageInfo<void>(name);
}

/// generated route for
/// [LoginWelcomeBackPage]
class LoginWelcomeBackRoute extends PageRouteInfo<void> {
  const LoginWelcomeBackRoute({List<PageRouteInfo>? children})
      : super(
          LoginWelcomeBackRoute.name,
          initialChildren: children,
        );

  static const String name = 'LoginWelcomeBackRoute';

  static const PageInfo<void> page = PageInfo<void>(name);
}

/// generated route for
/// [LoginPage]
class LoginRoute extends PageRouteInfo<LoginRouteArgs> {
  LoginRoute({
    Key? key,
    required Type senderRoute,
    List<PageRouteInfo>? children,
  }) : super(
          LoginRoute.name,
          args: LoginRouteArgs(
            key: key,
            senderRoute: senderRoute,
          ),
          initialChildren: children,
        );

  static const String name = 'LoginRoute';

  static const PageInfo<LoginRouteArgs> page = PageInfo<LoginRouteArgs>(name);
}

class LoginRouteArgs {
  const LoginRouteArgs({
    this.key,
    required this.senderRoute,
  });

  final Key? key;

  final Type senderRoute;

  @override
  String toString() {
    return 'LoginRouteArgs{key: $key, senderRoute: $senderRoute}';
  }
}

/// generated route for
/// [LoginPasswordPage]
class LoginPasswordRoute extends PageRouteInfo<void> {
  const LoginPasswordRoute({List<PageRouteInfo>? children})
      : super(
          LoginPasswordRoute.name,
          initialChildren: children,
        );

  static const String name = 'LoginPasswordRoute';

  static const PageInfo<void> page = PageInfo<void>(name);
}

/// generated route for
/// [OnboardingYourPledgePage]
class OnboardingYourPledgeRoute
    extends PageRouteInfo<OnboardingYourPledgeRouteArgs> {
  OnboardingYourPledgeRoute({
    OnboardingStyle style = OnboardingStyle.home,
    Key? key,
    List<PageRouteInfo>? children,
  }) : super(
          OnboardingYourPledgeRoute.name,
          args: OnboardingYourPledgeRouteArgs(
            style: style,
            key: key,
          ),
          initialChildren: children,
        );

  static const String name = 'OnboardingYourPledgeRoute';

  static const PageInfo<OnboardingYourPledgeRouteArgs> page =
      PageInfo<OnboardingYourPledgeRouteArgs>(name);
}

class OnboardingYourPledgeRouteArgs {
  const OnboardingYourPledgeRouteArgs({
    this.style = OnboardingStyle.home,
    this.key,
  });

  final OnboardingStyle style;

  final Key? key;

  @override
  String toString() {
    return 'OnboardingYourPledgeRouteArgs{style: $style, key: $key}';
  }
}

/// generated route for
/// [OnboardingWelcomePage]
class OnboardingWelcomeRoute extends PageRouteInfo<void> {
  const OnboardingWelcomeRoute({List<PageRouteInfo>? children})
      : super(
          OnboardingWelcomeRoute.name,
          initialChildren: children,
        );

  static const String name = 'OnboardingWelcomeRoute';

  static const PageInfo<void> page = PageInfo<void>(name);
}

/// generated route for
/// [OnboardingOurPledgePage]
class OnboardingOurPledgeRoute
    extends PageRouteInfo<OnboardingOurPledgeRouteArgs> {
  OnboardingOurPledgeRoute({
    OnboardingStyle style = OnboardingStyle.home,
    Key? key,
    List<PageRouteInfo>? children,
  }) : super(
          OnboardingOurPledgeRoute.name,
          args: OnboardingOurPledgeRouteArgs(
            style: style,
            key: key,
          ),
          initialChildren: children,
        );

  static const String name = 'OnboardingOurPledgeRoute';

  static const PageInfo<OnboardingOurPledgeRouteArgs> page =
      PageInfo<OnboardingOurPledgeRouteArgs>(name);
}

class OnboardingOurPledgeRouteArgs {
  const OnboardingOurPledgeRouteArgs({
    this.style = OnboardingStyle.home,
    this.key,
  });

  final OnboardingStyle style;

  final Key? key;

  @override
  String toString() {
    return 'OnboardingOurPledgeRouteArgs{style: $style, key: $key}';
  }
}

/// generated route for
/// [OnboardingGuidancePage]
class OnboardingGuidanceRoute extends PageRouteInfo<void> {
  const OnboardingGuidanceRoute({List<PageRouteInfo>? children})
      : super(
          OnboardingGuidanceRoute.name,
          initialChildren: children,
        );

  static const String name = 'OnboardingGuidanceRoute';

  static const PageInfo<void> page = PageInfo<void>(name);
}

/// generated route for
<<<<<<< HEAD
/// [ChatConversationsPage]
class ChatConversationsRoute extends PageRouteInfo<void> {
  const ChatConversationsRoute({List<PageRouteInfo>? children})
      : super(
          ChatConversationsRoute.name,
          initialChildren: children,
        );

  static const String name = 'ChatConversationsRoute';
=======
/// [OnboardingEducationPage]
class OnboardingEducationRoute extends PageRouteInfo<void> {
  const OnboardingEducationRoute({List<PageRouteInfo>? children})
      : super(
          OnboardingEducationRoute.name,
          initialChildren: children,
        );

  static const String name = 'OnboardingEducationRoute';

  static const PageInfo<void> page = PageInfo<void>(name);
}

/// generated route for
/// [OnboardingConnectPage]
class OnboardingConnectRoute extends PageRouteInfo<void> {
  const OnboardingConnectRoute({List<PageRouteInfo>? children})
      : super(
          OnboardingConnectRoute.name,
          initialChildren: children,
        );

  static const String name = 'OnboardingConnectRoute';
>>>>>>> 51a8077b

  static const PageInfo<void> page = PageInfo<void>(name);
}

/// generated route for
<<<<<<< HEAD
/// [ChatCreatePage]
class ChatCreateRoute extends PageRouteInfo<void> {
  const ChatCreateRoute({List<PageRouteInfo>? children})
=======
/// [ProfileEditThanksPage]
class ProfileEditThanksRoute extends PageRouteInfo<ProfileEditThanksRouteArgs> {
  ProfileEditThanksRoute({
    Key? key,
    required String body,
    List<PageRouteInfo>? children,
  }) : super(
          ProfileEditThanksRoute.name,
          args: ProfileEditThanksRouteArgs(
            key: key,
            body: body,
          ),
          initialChildren: children,
        );

  static const String name = 'ProfileEditThanksRoute';

  static const PageInfo<ProfileEditThanksRouteArgs> page =
      PageInfo<ProfileEditThanksRouteArgs>(name);
}

class ProfileEditThanksRouteArgs {
  const ProfileEditThanksRouteArgs({
    this.key,
    required this.body,
  });

  final Key? key;

  final String body;

  @override
  String toString() {
    return 'ProfileEditThanksRouteArgs{key: $key, body: $body}';
  }
}

/// generated route for
/// [ProfileReferenceImagePage]
class ProfileReferenceImageRoute extends PageRouteInfo<void> {
  const ProfileReferenceImageRoute({List<PageRouteInfo>? children})
      : super(
          ProfileReferenceImageRoute.name,
          initialChildren: children,
        );

  static const String name = 'ProfileReferenceImageRoute';

  static const PageInfo<void> page = PageInfo<void>(name);
}

/// generated route for
/// [ProfileReferenceImageWelcomePage]
class ProfileReferenceImageWelcomeRoute extends PageRouteInfo<void> {
  const ProfileReferenceImageWelcomeRoute({List<PageRouteInfo>? children})
      : super(
          ProfileReferenceImageWelcomeRoute.name,
          initialChildren: children,
        );

  static const String name = 'ProfileReferenceImageWelcomeRoute';

  static const PageInfo<void> page = PageInfo<void>(name);
}

/// generated route for
/// [ProfileReferenceImageSuccessPage]
class ProfileReferenceImageSuccessRoute extends PageRouteInfo<void> {
  const ProfileReferenceImageSuccessRoute({List<PageRouteInfo>? children})
      : super(
          ProfileReferenceImageSuccessRoute.name,
          initialChildren: children,
        );

  static const String name = 'ProfileReferenceImageSuccessRoute';

  static const PageInfo<void> page = PageInfo<void>(name);
}

/// generated route for
/// [ProfileBiographyEntryPage]
class ProfileBiographyEntryRoute extends PageRouteInfo<void> {
  const ProfileBiographyEntryRoute({List<PageRouteInfo>? children})
      : super(
          ProfileBiographyEntryRoute.name,
          initialChildren: children,
        );

  static const String name = 'ProfileBiographyEntryRoute';

  static const PageInfo<void> page = PageInfo<void>(name);
}

/// generated route for
/// [ProfilePhotoPage]
class ProfilePhotoRoute extends PageRouteInfo<void> {
  const ProfilePhotoRoute({List<PageRouteInfo>? children})
>>>>>>> 51a8077b
      : super(
          ChatCreateRoute.name,
          initialChildren: children,
        );

  static const String name = 'ChatCreateRoute';

  static const PageInfo<void> page = PageInfo<void>(name);
}

/// generated route for
/// [ProfileEditSettingsPage]
class ProfileEditSettingsRoute extends PageRouteInfo<void> {
  const ProfileEditSettingsRoute({List<PageRouteInfo>? children})
      : super(
          ProfileEditSettingsRoute.name,
          initialChildren: children,
        );

  static const String name = 'ProfileEditSettingsRoute';

  static const PageInfo<void> page = PageInfo<void>(name);
}<|MERGE_RESOLUTION|>--- conflicted
+++ resolved
@@ -63,7 +63,12 @@
         child: const RegistrationAccountSetupPage(),
       );
     },
-<<<<<<< HEAD
+    RegistrationAccountRoute.name: (routeData) {
+      return AutoRoutePage<dynamic>(
+        routeData: routeData,
+        child: const RegistrationAccountPage(),
+      );
+    },
     ProfileEditSettingsRoute.name: (routeData) {
       return AutoRoutePage<dynamic>(
         routeData: routeData,
@@ -71,15 +76,6 @@
       );
     },
     BiometricsPreferencesRoute.name: (routeData) {
-=======
-    RegistrationAccountRoute.name: (routeData) {
->>>>>>> 51a8077b
-      return AutoRoutePage<dynamic>(
-        routeData: routeData,
-        child: const RegistrationAccountPage(),
-      );
-    },
-    RegistrationPhoneVerificationRoute.name: (routeData) {
       return AutoRoutePage<dynamic>(
         routeData: routeData,
         child: const RegistrationPhoneVerificationPage(),
@@ -108,17 +104,7 @@
         child: const GuidancePage(),
       );
     },
-<<<<<<< HEAD
     ChatRoute.name: (routeData) {
-=======
-    DevelopmentRoute.name: (routeData) {
-      return AutoRoutePage<dynamic>(
-        routeData: routeData,
-        child: const DevelopmentPage(),
-      );
-    },
-    SearchRoute.name: (routeData) {
->>>>>>> 51a8077b
       return AutoRoutePage<dynamic>(
         routeData: routeData,
         child: const SearchPage(),
@@ -208,7 +194,6 @@
         child: const AccountDeleteProfilePage(),
       );
     },
-<<<<<<< HEAD
     ProfileBiographyEntryRoute.name: (routeData) {
       return AutoRoutePage<dynamic>(
         routeData: routeData,
@@ -216,9 +201,6 @@
       );
     },
     ProfileBirthdayEntryRoute.name: (routeData) {
-=======
-    AccountRoute.name: (routeData) {
->>>>>>> 51a8077b
       return AutoRoutePage<dynamic>(
         routeData: routeData,
         child: const AccountPage(),
@@ -230,7 +212,6 @@
         child: const AccountUpdatePasswordPage(),
       );
     },
-<<<<<<< HEAD
     ProfileEditThanksRoute.name: (routeData) {
       final args = routeData.argsAs<ProfileEditThanksRouteArgs>();
       return AutoRoutePage<dynamic>(
@@ -242,9 +223,6 @@
       );
     },
     ProfileGenderSelectRoute.name: (routeData) {
-=======
-    AccountUpdateEmailAddressRoute.name: (routeData) {
->>>>>>> 51a8077b
       return AutoRoutePage<dynamic>(
         routeData: routeData,
         child: const AccountUpdateEmailAddressPage(),
@@ -298,7 +276,6 @@
         ),
       );
     },
-<<<<<<< HEAD
     ProfilePhotoRoute.name: (routeData) {
       return AutoRoutePage<dynamic>(
         routeData: routeData,
@@ -325,9 +302,6 @@
     },
     ProfileWelcomeBackRoute.name: (routeData) {
       final args = routeData.argsAs<ProfileWelcomeBackRouteArgs>();
-=======
-    NotificationsRoute.name: (routeData) {
->>>>>>> 51a8077b
       return AutoRoutePage<dynamic>(
         routeData: routeData,
         child: const NotificationsPage(),
@@ -401,45 +375,7 @@
         child: const OnboardingEducationPage(),
       );
     },
-<<<<<<< HEAD
     ChatConversationsRoute.name: (routeData) {
-=======
-    OnboardingConnectRoute.name: (routeData) {
-      return AutoRoutePage<dynamic>(
-        routeData: routeData,
-        child: const OnboardingConnectPage(),
-      );
-    },
-    ProfileEditThanksRoute.name: (routeData) {
-      final args = routeData.argsAs<ProfileEditThanksRouteArgs>();
-      return AutoRoutePage<dynamic>(
-        routeData: routeData,
-        child: ProfileEditThanksPage(
-          key: args.key,
-          body: args.body,
-        ),
-      );
-    },
-    ProfileReferenceImageRoute.name: (routeData) {
-      return AutoRoutePage<dynamic>(
-        routeData: routeData,
-        child: const ProfileReferenceImagePage(),
-      );
-    },
-    ProfileReferenceImageWelcomeRoute.name: (routeData) {
-      return AutoRoutePage<dynamic>(
-        routeData: routeData,
-        child: const ProfileReferenceImageWelcomePage(),
-      );
-    },
-    ProfileReferenceImageSuccessRoute.name: (routeData) {
-      return AutoRoutePage<dynamic>(
-        routeData: routeData,
-        child: const ProfileReferenceImageSuccessPage(),
-      );
-    },
-    ProfileBiographyEntryRoute.name: (routeData) {
->>>>>>> 51a8077b
       return AutoRoutePage<dynamic>(
         routeData: routeData,
         child: WrappedRoute(child: const ChatConversationsPage()),
@@ -449,12 +385,6 @@
       return AutoRoutePage<dynamic>(
         routeData: routeData,
         child: const ChatCreatePage(),
-      );
-    },
-    ProfileEditSettingsRoute.name: (routeData) {
-      return AutoRoutePage<dynamic>(
-        routeData: routeData,
-        child: const ProfileEditSettingsPage(),
       );
     },
   };
@@ -568,500 +498,6 @@
         );
 
   static const String name = 'RegistrationAccountSetupRoute';
-
-  static const PageInfo<void> page = PageInfo<void>(name);
-}
-
-/// generated route for
-/// [RegistrationAccountPage]
-class RegistrationAccountRoute extends PageRouteInfo<void> {
-  const RegistrationAccountRoute({List<PageRouteInfo>? children})
-      : super(
-          RegistrationAccountRoute.name,
-          initialChildren: children,
-        );
-
-  static const String name = 'RegistrationAccountRoute';
-
-  static const PageInfo<void> page = PageInfo<void>(name);
-}
-
-/// generated route for
-/// [RegistrationPhoneVerificationPage]
-class RegistrationPhoneVerificationRoute extends PageRouteInfo<void> {
-  const RegistrationPhoneVerificationRoute({List<PageRouteInfo>? children})
-      : super(
-          RegistrationPhoneVerificationRoute.name,
-          initialChildren: children,
-        );
-
-  static const String name = 'RegistrationPhoneVerificationRoute';
-
-  static const PageInfo<void> page = PageInfo<void>(name);
-}
-
-/// generated route for
-/// [SplashPage]
-class SplashRoute extends PageRouteInfo<SplashRouteArgs> {
-  SplashRoute({
-    Key? key,
-    SplashStyle style = SplashStyle.embracePositivity,
-    List<PageRouteInfo>? children,
-  }) : super(
-          SplashRoute.name,
-          args: SplashRouteArgs(
-            key: key,
-            style: style,
-          ),
-          initialChildren: children,
-        );
-
-  static const String name = 'SplashRoute';
-
-  static const PageInfo<SplashRouteArgs> page = PageInfo<SplashRouteArgs>(name);
-}
-
-class SplashRouteArgs {
-  const SplashRouteArgs({
-    this.key,
-    this.style = SplashStyle.embracePositivity,
-  });
-
-  final Key? key;
-
-  final SplashStyle style;
-
-  @override
-  String toString() {
-    return 'SplashRouteArgs{key: $key, style: $style}';
-  }
-}
-
-/// generated route for
-<<<<<<< HEAD
-/// [ProfileEditSettingsPage]
-class ProfileEditSettingsRoute extends PageRouteInfo<void> {
-  const ProfileEditSettingsRoute({List<PageRouteInfo>? children})
-      : super(
-          ProfileEditSettingsRoute.name,
-          initialChildren: children,
-        );
-
-  static const String name = 'ProfileEditSettingsRoute';
-
-  static const PageInfo<void> page = PageInfo<void>(name);
-}
-
-/// generated route for
-/// [BiometricsPreferencesPage]
-class BiometricsPreferencesRoute extends PageRouteInfo<void> {
-  const BiometricsPreferencesRoute({List<PageRouteInfo>? children})
-=======
-/// [TermsAndConditionsPage]
-class TermsAndConditionsRoute extends PageRouteInfo<void> {
-  const TermsAndConditionsRoute({List<PageRouteInfo>? children})
->>>>>>> 51a8077b
-      : super(
-          TermsAndConditionsRoute.name,
-          initialChildren: children,
-        );
-
-  static const String name = 'TermsAndConditionsRoute';
-
-  static const PageInfo<void> page = PageInfo<void>(name);
-}
-
-/// generated route for
-/// [GuidancePage]
-class GuidanceRoute extends PageRouteInfo<void> {
-  const GuidanceRoute({List<PageRouteInfo>? children})
-      : super(
-          GuidanceRoute.name,
-          initialChildren: children,
-        );
-
-  static const String name = 'GuidanceRoute';
-
-  static const PageInfo<void> page = PageInfo<void>(name);
-}
-
-/// generated route for
-/// [DevelopmentPage]
-class DevelopmentRoute extends PageRouteInfo<void> {
-  const DevelopmentRoute({List<PageRouteInfo>? children})
-      : super(
-          DevelopmentRoute.name,
-          initialChildren: children,
-        );
-
-  static const String name = 'DevelopmentRoute';
-
-  static const PageInfo<void> page = PageInfo<void>(name);
-}
-
-/// generated route for
-/// [SearchPage]
-class SearchRoute extends PageRouteInfo<void> {
-  const SearchRoute({List<PageRouteInfo>? children})
-      : super(
-          SearchRoute.name,
-          initialChildren: children,
-        );
-
-  static const String name = 'SearchRoute';
-
-  static const PageInfo<void> page = PageInfo<void>(name);
-}
-
-/// generated route for
-<<<<<<< HEAD
-/// [ChatPage]
-class ChatRoute extends PageRouteInfo<void> {
-  const ChatRoute({List<PageRouteInfo>? children})
-=======
-/// [ProfileLocationPage]
-class ProfileLocationRoute extends PageRouteInfo<void> {
-  const ProfileLocationRoute({List<PageRouteInfo>? children})
-      : super(
-          ProfileLocationRoute.name,
-          initialChildren: children,
-        );
-
-  static const String name = 'ProfileLocationRoute';
-
-  static const PageInfo<void> page = PageInfo<void>(name);
-}
-
-/// generated route for
-/// [ProfileInterestsEntryPage]
-class ProfileInterestsEntryRoute extends PageRouteInfo<void> {
-  const ProfileInterestsEntryRoute({List<PageRouteInfo>? children})
->>>>>>> 51a8077b
-      : super(
-          ProfileInterestsEntryRoute.name,
-          initialChildren: children,
-        );
-
-  static const String name = 'ProfileInterestsEntryRoute';
-
-  static const PageInfo<void> page = PageInfo<void>(name);
-}
-
-/// generated route for
-/// [ProfileGenderSelectPage]
-class ProfileGenderSelectRoute extends PageRouteInfo<void> {
-  const ProfileGenderSelectRoute({List<PageRouteInfo>? children})
-      : super(
-          ProfileGenderSelectRoute.name,
-          initialChildren: children,
-        );
-
-  static const String name = 'ProfileGenderSelectRoute';
-
-  static const PageInfo<void> page = PageInfo<void>(name);
-}
-
-/// generated route for
-/// [ProfileNameEntryPage]
-class ProfileNameEntryRoute extends PageRouteInfo<void> {
-  const ProfileNameEntryRoute({List<PageRouteInfo>? children})
-      : super(
-          ProfileNameEntryRoute.name,
-          initialChildren: children,
-        );
-
-  static const String name = 'ProfileNameEntryRoute';
-
-  static const PageInfo<void> page = PageInfo<void>(name);
-}
-
-/// generated route for
-/// [ProfileHivStatusPage]
-class ProfileHivStatusRoute extends PageRouteInfo<void> {
-  const ProfileHivStatusRoute({List<PageRouteInfo>? children})
-      : super(
-          ProfileHivStatusRoute.name,
-          initialChildren: children,
-        );
-
-  static const String name = 'ProfileHivStatusRoute';
-
-  static const PageInfo<void> page = PageInfo<void>(name);
-}
-
-/// generated route for
-/// [ProfileDisplayNameEntryPage]
-class ProfileDisplayNameEntryRoute extends PageRouteInfo<void> {
-  const ProfileDisplayNameEntryRoute({List<PageRouteInfo>? children})
-      : super(
-          ProfileDisplayNameEntryRoute.name,
-          initialChildren: children,
-        );
-
-  static const String name = 'ProfileDisplayNameEntryRoute';
-
-  static const PageInfo<void> page = PageInfo<void>(name);
-}
-
-/// generated route for
-/// [ProfileBirthdayEntryPage]
-class ProfileBirthdayEntryRoute extends PageRouteInfo<void> {
-  const ProfileBirthdayEntryRoute({List<PageRouteInfo>? children})
-      : super(
-          ProfileBirthdayEntryRoute.name,
-          initialChildren: children,
-        );
-
-  static const String name = 'ProfileBirthdayEntryRoute';
-
-  static const PageInfo<void> page = PageInfo<void>(name);
-}
-
-/// generated route for
-/// [ProfileWelcomeBackPage]
-class ProfileWelcomeBackRoute
-    extends PageRouteInfo<ProfileWelcomeBackRouteArgs> {
-  ProfileWelcomeBackRoute({
-    required PageRouteInfo<dynamic> nextPage,
-    Key? key,
-    List<PageRouteInfo>? children,
-  }) : super(
-          ProfileWelcomeBackRoute.name,
-          args: ProfileWelcomeBackRouteArgs(
-            nextPage: nextPage,
-            key: key,
-          ),
-          initialChildren: children,
-        );
-
-  static const String name = 'ProfileWelcomeBackRoute';
-
-  static const PageInfo<ProfileWelcomeBackRouteArgs> page =
-      PageInfo<ProfileWelcomeBackRouteArgs>(name);
-}
-
-class ProfileWelcomeBackRouteArgs {
-  const ProfileWelcomeBackRouteArgs({
-    required this.nextPage,
-    this.key,
-  });
-
-  final PageRouteInfo<dynamic> nextPage;
-
-  final Key? key;
-
-  @override
-  String toString() {
-    return 'ProfileWelcomeBackRouteArgs{nextPage: $nextPage, key: $key}';
-  }
-}
-
-/// generated route for
-/// [ProfilePage]
-class ProfileRoute extends PageRouteInfo<ProfileRouteArgs> {
-  ProfileRoute({
-    required String userId,
-    Key? key,
-    List<PageRouteInfo>? children,
-  }) : super(
-          ProfileRoute.name,
-          args: ProfileRouteArgs(
-            userId: userId,
-            key: key,
-          ),
-          initialChildren: children,
-        );
-
-  static const String name = 'ProfileRoute';
-
-  static const PageInfo<ProfileRouteArgs> page =
-      PageInfo<ProfileRouteArgs>(name);
-}
-
-class ProfileRouteArgs {
-  const ProfileRouteArgs({
-    required this.userId,
-    this.key,
-  });
-
-  final String userId;
-
-  final Key? key;
-
-  @override
-  String toString() {
-    return 'ProfileRouteArgs{userId: $userId, key: $key}';
-  }
-}
-
-/// generated route for
-/// [HintDialogPage]
-class HintDialogRoute extends PageRouteInfo<HintDialogRouteArgs> {
-  HintDialogRoute({
-    Key? key,
-    required List<Widget> widgets,
-    List<PageRouteInfo>? children,
-  }) : super(
-          HintDialogRoute.name,
-          args: HintDialogRouteArgs(
-            key: key,
-            widgets: widgets,
-          ),
-          initialChildren: children,
-        );
-
-  static const String name = 'HintDialogRoute';
-
-  static const PageInfo<HintDialogRouteArgs> page =
-      PageInfo<HintDialogRouteArgs>(name);
-}
-
-class HintDialogRouteArgs {
-  const HintDialogRouteArgs({
-    this.key,
-    required this.widgets,
-  });
-
-  final Key? key;
-
-  final List<Widget> widgets;
-
-  @override
-  String toString() {
-    return 'HintDialogRouteArgs{key: $key, widgets: $widgets}';
-  }
-}
-
-/// generated route for
-<<<<<<< HEAD
-/// [ProfileBiographyEntryPage]
-class ProfileBiographyEntryRoute extends PageRouteInfo<void> {
-  const ProfileBiographyEntryRoute({List<PageRouteInfo>? children})
-      : super(
-          ProfileBiographyEntryRoute.name,
-          initialChildren: children,
-        );
-
-  static const String name = 'ProfileBiographyEntryRoute';
-
-  static const PageInfo<void> page = PageInfo<void>(name);
-}
-
-/// generated route for
-/// [ProfileBirthdayEntryPage]
-class ProfileBirthdayEntryRoute extends PageRouteInfo<void> {
-  const ProfileBirthdayEntryRoute({List<PageRouteInfo>? children})
-=======
-/// [AccountPreferencesPage]
-class AccountPreferencesRoute extends PageRouteInfo<void> {
-  const AccountPreferencesRoute({List<PageRouteInfo>? children})
->>>>>>> 51a8077b
-      : super(
-          AccountPreferencesRoute.name,
-          initialChildren: children,
-        );
-
-  static const String name = 'AccountPreferencesRoute';
-
-  static const PageInfo<void> page = PageInfo<void>(name);
-}
-
-/// generated route for
-/// [AccountDeleteProfilePage]
-class AccountDeleteProfileRoute extends PageRouteInfo<void> {
-  const AccountDeleteProfileRoute({List<PageRouteInfo>? children})
-      : super(
-          AccountDeleteProfileRoute.name,
-          initialChildren: children,
-        );
-
-  static const String name = 'AccountDeleteProfileRoute';
-
-  static const PageInfo<void> page = PageInfo<void>(name);
-}
-
-/// generated route for
-<<<<<<< HEAD
-/// [ProfileEditThanksPage]
-class ProfileEditThanksRoute extends PageRouteInfo<ProfileEditThanksRouteArgs> {
-  ProfileEditThanksRoute({
-    Key? key,
-    required String body,
-    List<PageRouteInfo>? children,
-  }) : super(
-          ProfileEditThanksRoute.name,
-          args: ProfileEditThanksRouteArgs(
-            key: key,
-            body: body,
-          ),
-          initialChildren: children,
-        );
-
-  static const String name = 'ProfileEditThanksRoute';
-
-  static const PageInfo<ProfileEditThanksRouteArgs> page =
-      PageInfo<ProfileEditThanksRouteArgs>(name);
-}
-
-class ProfileEditThanksRouteArgs {
-  const ProfileEditThanksRouteArgs({
-    this.key,
-    required this.body,
-  });
-
-  final Key? key;
-
-  final String body;
-
-  @override
-  String toString() {
-    return 'ProfileEditThanksRouteArgs{key: $key, body: $body}';
-  }
-}
-
-/// generated route for
-/// [ProfileGenderSelectPage]
-class ProfileGenderSelectRoute extends PageRouteInfo<void> {
-  const ProfileGenderSelectRoute({List<PageRouteInfo>? children})
-=======
-/// [AccountPage]
-class AccountRoute extends PageRouteInfo<void> {
-  const AccountRoute({List<PageRouteInfo>? children})
->>>>>>> 51a8077b
-      : super(
-          AccountRoute.name,
-          initialChildren: children,
-        );
-
-  static const String name = 'AccountRoute';
-
-  static const PageInfo<void> page = PageInfo<void>(name);
-}
-
-/// generated route for
-/// [AccountUpdatePasswordPage]
-class AccountUpdatePasswordRoute extends PageRouteInfo<void> {
-  const AccountUpdatePasswordRoute({List<PageRouteInfo>? children})
-      : super(
-          AccountUpdatePasswordRoute.name,
-          initialChildren: children,
-        );
-
-  static const String name = 'AccountUpdatePasswordRoute';
-
-  static const PageInfo<void> page = PageInfo<void>(name);
-}
-
-/// generated route for
-/// [AccountUpdateEmailAddressPage]
-class AccountUpdateEmailAddressRoute extends PageRouteInfo<void> {
-  const AccountUpdateEmailAddressRoute({List<PageRouteInfo>? children})
-      : super(
-          AccountUpdateEmailAddressRoute.name,
-          initialChildren: children,
-        );
-
-  static const String name = 'AccountUpdateEmailAddressRoute';
 
   static const PageInfo<void> page = PageInfo<void>(name);
 }
@@ -1121,6 +557,516 @@
 }
 
 /// generated route for
+/// [ProfileEditSettingsPage]
+class ProfileEditSettingsRoute extends PageRouteInfo<void> {
+  const ProfileEditSettingsRoute({List<PageRouteInfo>? children})
+      : super(
+          ProfileEditSettingsRoute.name,
+          initialChildren: children,
+        );
+
+  static const String name = 'ProfileEditSettingsRoute';
+
+  static const PageInfo<void> page = PageInfo<void>(name);
+}
+
+/// generated route for
+/// [BiometricsPreferencesPage]
+class BiometricsPreferencesRoute extends PageRouteInfo<void> {
+  const BiometricsPreferencesRoute({List<PageRouteInfo>? children})
+      : super(
+          RegistrationAccountRoute.name,
+          initialChildren: children,
+        );
+
+  static const String name = 'RegistrationAccountRoute';
+
+  static const PageInfo<void> page = PageInfo<void>(name);
+}
+
+/// generated route for
+/// [RegistrationPhoneVerificationPage]
+class RegistrationPhoneVerificationRoute extends PageRouteInfo<void> {
+  const RegistrationPhoneVerificationRoute({List<PageRouteInfo>? children})
+      : super(
+          RegistrationPhoneVerificationRoute.name,
+          initialChildren: children,
+        );
+
+  static const String name = 'RegistrationPhoneVerificationRoute';
+
+  static const PageInfo<void> page = PageInfo<void>(name);
+}
+
+/// generated route for
+/// [SplashPage]
+class SplashRoute extends PageRouteInfo<SplashRouteArgs> {
+  SplashRoute({
+    Key? key,
+    SplashStyle style = SplashStyle.embracePositivity,
+    List<PageRouteInfo>? children,
+  }) : super(
+          SplashRoute.name,
+          args: SplashRouteArgs(
+            key: key,
+            style: style,
+          ),
+          initialChildren: children,
+        );
+
+  static const String name = 'SplashRoute';
+
+  static const PageInfo<SplashRouteArgs> page = PageInfo<SplashRouteArgs>(name);
+}
+
+class SplashRouteArgs {
+  const SplashRouteArgs({
+    this.key,
+    this.style = SplashStyle.embracePositivity,
+  });
+
+  final Key? key;
+
+  final SplashStyle style;
+
+  @override
+  String toString() {
+    return 'SplashRouteArgs{key: $key, style: $style}';
+  }
+}
+
+/// generated route for
+/// [TermsAndConditionsPage]
+class TermsAndConditionsRoute extends PageRouteInfo<void> {
+  const TermsAndConditionsRoute({List<PageRouteInfo>? children})
+      : super(
+          TermsAndConditionsRoute.name,
+          initialChildren: children,
+        );
+
+  static const String name = 'TermsAndConditionsRoute';
+
+  static const PageInfo<void> page = PageInfo<void>(name);
+}
+
+/// generated route for
+/// [GuidancePage]
+class GuidanceRoute extends PageRouteInfo<void> {
+  const GuidanceRoute({List<PageRouteInfo>? children})
+      : super(
+          GuidanceRoute.name,
+          initialChildren: children,
+        );
+
+  static const String name = 'GuidanceRoute';
+
+  static const PageInfo<void> page = PageInfo<void>(name);
+}
+
+/// generated route for
+/// [ChatPage]
+class ChatRoute extends PageRouteInfo<void> {
+  const ChatRoute({List<PageRouteInfo>? children})
+      : super(
+          SearchRoute.name,
+          initialChildren: children,
+        );
+
+  static const String name = 'SearchRoute';
+
+  static const PageInfo<void> page = PageInfo<void>(name);
+}
+
+/// generated route for
+/// [ProfileLocationPage]
+class ProfileLocationRoute extends PageRouteInfo<void> {
+  const ProfileLocationRoute({List<PageRouteInfo>? children})
+      : super(
+          ProfileLocationRoute.name,
+          initialChildren: children,
+        );
+
+  static const String name = 'ProfileLocationRoute';
+
+  static const PageInfo<void> page = PageInfo<void>(name);
+}
+
+/// generated route for
+/// [ProfileInterestsEntryPage]
+class ProfileInterestsEntryRoute extends PageRouteInfo<void> {
+  const ProfileInterestsEntryRoute({List<PageRouteInfo>? children})
+      : super(
+          ProfileInterestsEntryRoute.name,
+          initialChildren: children,
+        );
+
+  static const String name = 'ProfileInterestsEntryRoute';
+
+  static const PageInfo<void> page = PageInfo<void>(name);
+}
+
+/// generated route for
+/// [ProfileGenderSelectPage]
+class ProfileGenderSelectRoute extends PageRouteInfo<void> {
+  const ProfileGenderSelectRoute({List<PageRouteInfo>? children})
+      : super(
+          ProfileGenderSelectRoute.name,
+          initialChildren: children,
+        );
+
+  static const String name = 'ProfileGenderSelectRoute';
+
+  static const PageInfo<void> page = PageInfo<void>(name);
+}
+
+/// generated route for
+/// [ProfileNameEntryPage]
+class ProfileNameEntryRoute extends PageRouteInfo<void> {
+  const ProfileNameEntryRoute({List<PageRouteInfo>? children})
+      : super(
+          ProfileNameEntryRoute.name,
+          initialChildren: children,
+        );
+
+  static const String name = 'ProfileNameEntryRoute';
+
+  static const PageInfo<void> page = PageInfo<void>(name);
+}
+
+/// generated route for
+/// [ProfileHivStatusPage]
+class ProfileHivStatusRoute extends PageRouteInfo<void> {
+  const ProfileHivStatusRoute({List<PageRouteInfo>? children})
+      : super(
+          ProfileHivStatusRoute.name,
+          initialChildren: children,
+        );
+
+  static const String name = 'ProfileHivStatusRoute';
+
+  static const PageInfo<void> page = PageInfo<void>(name);
+}
+
+/// generated route for
+/// [ProfileDisplayNameEntryPage]
+class ProfileDisplayNameEntryRoute extends PageRouteInfo<void> {
+  const ProfileDisplayNameEntryRoute({List<PageRouteInfo>? children})
+      : super(
+          ProfileDisplayNameEntryRoute.name,
+          initialChildren: children,
+        );
+
+  static const String name = 'ProfileDisplayNameEntryRoute';
+
+  static const PageInfo<void> page = PageInfo<void>(name);
+}
+
+/// generated route for
+/// [ProfileBirthdayEntryPage]
+class ProfileBirthdayEntryRoute extends PageRouteInfo<void> {
+  const ProfileBirthdayEntryRoute({List<PageRouteInfo>? children})
+      : super(
+          ProfileBirthdayEntryRoute.name,
+          initialChildren: children,
+        );
+
+  static const String name = 'ProfileBirthdayEntryRoute';
+
+  static const PageInfo<void> page = PageInfo<void>(name);
+}
+
+/// generated route for
+/// [ProfileWelcomeBackPage]
+class ProfileWelcomeBackRoute
+    extends PageRouteInfo<ProfileWelcomeBackRouteArgs> {
+  ProfileWelcomeBackRoute({
+    required PageRouteInfo<dynamic> nextPage,
+    Key? key,
+    List<PageRouteInfo>? children,
+  }) : super(
+          ProfileWelcomeBackRoute.name,
+          args: ProfileWelcomeBackRouteArgs(
+            nextPage: nextPage,
+            key: key,
+          ),
+          initialChildren: children,
+        );
+
+  static const String name = 'ProfileWelcomeBackRoute';
+
+  static const PageInfo<ProfileWelcomeBackRouteArgs> page =
+      PageInfo<ProfileWelcomeBackRouteArgs>(name);
+}
+
+class ProfileWelcomeBackRouteArgs {
+  const ProfileWelcomeBackRouteArgs({
+    required this.nextPage,
+    this.key,
+  });
+
+  final PageRouteInfo<dynamic> nextPage;
+
+  final Key? key;
+
+  @override
+  String toString() {
+    return 'ProfileWelcomeBackRouteArgs{nextPage: $nextPage, key: $key}';
+  }
+}
+
+/// generated route for
+/// [ProfilePage]
+class ProfileRoute extends PageRouteInfo<ProfileRouteArgs> {
+  ProfileRoute({
+    required String userId,
+    Key? key,
+    List<PageRouteInfo>? children,
+  }) : super(
+          ProfileRoute.name,
+          args: ProfileRouteArgs(
+            userId: userId,
+            key: key,
+          ),
+          initialChildren: children,
+        );
+
+  static const String name = 'ProfileRoute';
+
+  static const PageInfo<ProfileRouteArgs> page =
+      PageInfo<ProfileRouteArgs>(name);
+}
+
+class ProfileRouteArgs {
+  const ProfileRouteArgs({
+    required this.userId,
+    this.key,
+  });
+
+  final String userId;
+
+  final Key? key;
+
+  @override
+  String toString() {
+    return 'ProfileRouteArgs{userId: $userId, key: $key}';
+  }
+}
+
+/// generated route for
+/// [HintDialogPage]
+class HintDialogRoute extends PageRouteInfo<HintDialogRouteArgs> {
+  HintDialogRoute({
+    Key? key,
+    required List<Widget> widgets,
+    List<PageRouteInfo>? children,
+  }) : super(
+          HintDialogRoute.name,
+          args: HintDialogRouteArgs(
+            key: key,
+            widgets: widgets,
+          ),
+          initialChildren: children,
+        );
+
+  static const String name = 'HintDialogRoute';
+
+  static const PageInfo<HintDialogRouteArgs> page =
+      PageInfo<HintDialogRouteArgs>(name);
+}
+
+class HintDialogRouteArgs {
+  const HintDialogRouteArgs({
+    this.key,
+    required this.widgets,
+  });
+
+  final Key? key;
+
+  final List<Widget> widgets;
+
+  @override
+  String toString() {
+    return 'HintDialogRouteArgs{key: $key, widgets: $widgets}';
+  }
+}
+
+/// generated route for
+/// [ProfileBiographyEntryPage]
+class ProfileBiographyEntryRoute extends PageRouteInfo<void> {
+  const ProfileBiographyEntryRoute({List<PageRouteInfo>? children})
+      : super(
+          ProfileBiographyEntryRoute.name,
+          initialChildren: children,
+        );
+
+  static const String name = 'ProfileBiographyEntryRoute';
+
+  static const PageInfo<void> page = PageInfo<void>(name);
+}
+
+/// generated route for
+/// [ProfileBirthdayEntryPage]
+class ProfileBirthdayEntryRoute extends PageRouteInfo<void> {
+  const ProfileBirthdayEntryRoute({List<PageRouteInfo>? children})
+      : super(
+          AccountPreferencesRoute.name,
+          initialChildren: children,
+        );
+
+  static const String name = 'AccountPreferencesRoute';
+
+  static const PageInfo<void> page = PageInfo<void>(name);
+}
+
+/// generated route for
+/// [AccountDeleteProfilePage]
+class AccountDeleteProfileRoute extends PageRouteInfo<void> {
+  const AccountDeleteProfileRoute({List<PageRouteInfo>? children})
+      : super(
+          AccountDeleteProfileRoute.name,
+          initialChildren: children,
+        );
+
+  static const String name = 'AccountDeleteProfileRoute';
+
+  static const PageInfo<void> page = PageInfo<void>(name);
+}
+
+/// generated route for
+/// [ProfileEditThanksPage]
+class ProfileEditThanksRoute extends PageRouteInfo<ProfileEditThanksRouteArgs> {
+  ProfileEditThanksRoute({
+    Key? key,
+    required String body,
+    List<PageRouteInfo>? children,
+  }) : super(
+          ProfileEditThanksRoute.name,
+          args: ProfileEditThanksRouteArgs(
+            key: key,
+            body: body,
+          ),
+          initialChildren: children,
+        );
+
+  static const String name = 'ProfileEditThanksRoute';
+
+  static const PageInfo<ProfileEditThanksRouteArgs> page =
+      PageInfo<ProfileEditThanksRouteArgs>(name);
+}
+
+class ProfileEditThanksRouteArgs {
+  const ProfileEditThanksRouteArgs({
+    this.key,
+    required this.body,
+  });
+
+  final Key? key;
+
+  final String body;
+
+  @override
+  String toString() {
+    return 'ProfileEditThanksRouteArgs{key: $key, body: $body}';
+  }
+}
+
+/// generated route for
+/// [ProfileGenderSelectPage]
+class ProfileGenderSelectRoute extends PageRouteInfo<void> {
+  const ProfileGenderSelectRoute({List<PageRouteInfo>? children})
+      : super(
+          AccountRoute.name,
+          initialChildren: children,
+        );
+
+  static const String name = 'AccountRoute';
+
+  static const PageInfo<void> page = PageInfo<void>(name);
+}
+
+/// generated route for
+/// [AccountUpdatePasswordPage]
+class AccountUpdatePasswordRoute extends PageRouteInfo<void> {
+  const AccountUpdatePasswordRoute({List<PageRouteInfo>? children})
+      : super(
+          AccountUpdatePasswordRoute.name,
+          initialChildren: children,
+        );
+
+  static const String name = 'AccountUpdatePasswordRoute';
+
+  static const PageInfo<void> page = PageInfo<void>(name);
+}
+
+/// generated route for
+/// [AccountUpdateEmailAddressPage]
+class AccountUpdateEmailAddressRoute extends PageRouteInfo<void> {
+  const AccountUpdateEmailAddressRoute({List<PageRouteInfo>? children})
+      : super(
+          AccountUpdateEmailAddressRoute.name,
+          initialChildren: children,
+        );
+
+  static const String name = 'AccountUpdateEmailAddressRoute';
+
+  static const PageInfo<void> page = PageInfo<void>(name);
+}
+
+/// generated route for
+/// [AccountVerificationPage]
+class AccountVerificationRoute
+    extends PageRouteInfo<AccountVerificationRouteArgs> {
+  AccountVerificationRoute({
+    required String title,
+    required String body,
+    required Future<void> Function() onVerificationSuccess,
+    String? buttonText,
+    Key? key,
+    List<PageRouteInfo>? children,
+  }) : super(
+          AccountVerificationRoute.name,
+          args: AccountVerificationRouteArgs(
+            title: title,
+            body: body,
+            onVerificationSuccess: onVerificationSuccess,
+            buttonText: buttonText,
+            key: key,
+          ),
+          initialChildren: children,
+        );
+
+  static const String name = 'AccountVerificationRoute';
+
+  static const PageInfo<AccountVerificationRouteArgs> page =
+      PageInfo<AccountVerificationRouteArgs>(name);
+}
+
+class AccountVerificationRouteArgs {
+  const AccountVerificationRouteArgs({
+    required this.title,
+    required this.body,
+    required this.onVerificationSuccess,
+    this.buttonText,
+    this.key,
+  });
+
+  final String title;
+
+  final String body;
+
+  final Future<void> Function() onVerificationSuccess;
+
+  final String? buttonText;
+
+  final Key? key;
+
+  @override
+  String toString() {
+    return 'AccountVerificationRouteArgs{title: $title, body: $body, onVerificationSuccess: $onVerificationSuccess, buttonText: $buttonText, key: $key}';
+  }
+}
+
+/// generated route for
 /// [AccountUpdatedPage]
 class AccountUpdatedRoute extends PageRouteInfo<AccountUpdatedRouteArgs> {
   AccountUpdatedRoute({
@@ -1174,7 +1120,6 @@
 }
 
 /// generated route for
-<<<<<<< HEAD
 /// [ProfilePhotoPage]
 class ProfilePhotoRoute extends PageRouteInfo<void> {
   const ProfilePhotoRoute({List<PageRouteInfo>? children})
@@ -1184,23 +1129,11 @@
         );
 
   static const String name = 'ProfilePhotoRoute';
-=======
-/// [AccountUpdatePhoneNumberPage]
-class AccountUpdatePhoneNumberRoute extends PageRouteInfo<void> {
-  const AccountUpdatePhoneNumberRoute({List<PageRouteInfo>? children})
-      : super(
-          AccountUpdatePhoneNumberRoute.name,
-          initialChildren: children,
-        );
-
-  static const String name = 'AccountUpdatePhoneNumberRoute';
->>>>>>> 51a8077b
-
-  static const PageInfo<void> page = PageInfo<void>(name);
-}
-
-/// generated route for
-<<<<<<< HEAD
+
+  static const PageInfo<void> page = PageInfo<void>(name);
+}
+
+/// generated route for
 /// [ProfileReferenceImagePage]
 class ProfileReferenceImageRoute extends PageRouteInfo<void> {
   const ProfileReferenceImageRoute({List<PageRouteInfo>? children})
@@ -1210,23 +1143,11 @@
         );
 
   static const String name = 'ProfileReferenceImageRoute';
-=======
-/// [AccountDetailsPage]
-class AccountDetailsRoute extends PageRouteInfo<void> {
-  const AccountDetailsRoute({List<PageRouteInfo>? children})
-      : super(
-          AccountDetailsRoute.name,
-          initialChildren: children,
-        );
-
-  static const String name = 'AccountDetailsRoute';
->>>>>>> 51a8077b
-
-  static const PageInfo<void> page = PageInfo<void>(name);
-}
-
-/// generated route for
-<<<<<<< HEAD
+
+  static const PageInfo<void> page = PageInfo<void>(name);
+}
+
+/// generated route for
 /// [ProfileReferenceImageSuccessPage]
 class ProfileReferenceImageSuccessRoute extends PageRouteInfo<void> {
   const ProfileReferenceImageSuccessRoute({List<PageRouteInfo>? children})
@@ -1260,12 +1181,6 @@
     extends PageRouteInfo<ProfileWelcomeBackRouteArgs> {
   ProfileWelcomeBackRoute({
     required PageRouteInfo<dynamic> nextPage,
-=======
-/// [ErrorPage]
-class ErrorRoute extends PageRouteInfo<ErrorRouteArgs> {
-  ErrorRoute({
-    required String errorMessage,
->>>>>>> 51a8077b
     Key? key,
     List<PageRouteInfo>? children,
   }) : super(
@@ -1498,7 +1413,6 @@
 }
 
 /// generated route for
-<<<<<<< HEAD
 /// [ChatConversationsPage]
 class ChatConversationsRoute extends PageRouteInfo<void> {
   const ChatConversationsRoute({List<PageRouteInfo>? children})
@@ -1508,139 +1422,14 @@
         );
 
   static const String name = 'ChatConversationsRoute';
-=======
-/// [OnboardingEducationPage]
-class OnboardingEducationRoute extends PageRouteInfo<void> {
-  const OnboardingEducationRoute({List<PageRouteInfo>? children})
-      : super(
-          OnboardingEducationRoute.name,
-          initialChildren: children,
-        );
-
-  static const String name = 'OnboardingEducationRoute';
-
-  static const PageInfo<void> page = PageInfo<void>(name);
-}
-
-/// generated route for
-/// [OnboardingConnectPage]
-class OnboardingConnectRoute extends PageRouteInfo<void> {
-  const OnboardingConnectRoute({List<PageRouteInfo>? children})
-      : super(
-          OnboardingConnectRoute.name,
-          initialChildren: children,
-        );
-
-  static const String name = 'OnboardingConnectRoute';
->>>>>>> 51a8077b
-
-  static const PageInfo<void> page = PageInfo<void>(name);
-}
-
-/// generated route for
-<<<<<<< HEAD
+
+  static const PageInfo<void> page = PageInfo<void>(name);
+}
+
+/// generated route for
 /// [ChatCreatePage]
 class ChatCreateRoute extends PageRouteInfo<void> {
   const ChatCreateRoute({List<PageRouteInfo>? children})
-=======
-/// [ProfileEditThanksPage]
-class ProfileEditThanksRoute extends PageRouteInfo<ProfileEditThanksRouteArgs> {
-  ProfileEditThanksRoute({
-    Key? key,
-    required String body,
-    List<PageRouteInfo>? children,
-  }) : super(
-          ProfileEditThanksRoute.name,
-          args: ProfileEditThanksRouteArgs(
-            key: key,
-            body: body,
-          ),
-          initialChildren: children,
-        );
-
-  static const String name = 'ProfileEditThanksRoute';
-
-  static const PageInfo<ProfileEditThanksRouteArgs> page =
-      PageInfo<ProfileEditThanksRouteArgs>(name);
-}
-
-class ProfileEditThanksRouteArgs {
-  const ProfileEditThanksRouteArgs({
-    this.key,
-    required this.body,
-  });
-
-  final Key? key;
-
-  final String body;
-
-  @override
-  String toString() {
-    return 'ProfileEditThanksRouteArgs{key: $key, body: $body}';
-  }
-}
-
-/// generated route for
-/// [ProfileReferenceImagePage]
-class ProfileReferenceImageRoute extends PageRouteInfo<void> {
-  const ProfileReferenceImageRoute({List<PageRouteInfo>? children})
-      : super(
-          ProfileReferenceImageRoute.name,
-          initialChildren: children,
-        );
-
-  static const String name = 'ProfileReferenceImageRoute';
-
-  static const PageInfo<void> page = PageInfo<void>(name);
-}
-
-/// generated route for
-/// [ProfileReferenceImageWelcomePage]
-class ProfileReferenceImageWelcomeRoute extends PageRouteInfo<void> {
-  const ProfileReferenceImageWelcomeRoute({List<PageRouteInfo>? children})
-      : super(
-          ProfileReferenceImageWelcomeRoute.name,
-          initialChildren: children,
-        );
-
-  static const String name = 'ProfileReferenceImageWelcomeRoute';
-
-  static const PageInfo<void> page = PageInfo<void>(name);
-}
-
-/// generated route for
-/// [ProfileReferenceImageSuccessPage]
-class ProfileReferenceImageSuccessRoute extends PageRouteInfo<void> {
-  const ProfileReferenceImageSuccessRoute({List<PageRouteInfo>? children})
-      : super(
-          ProfileReferenceImageSuccessRoute.name,
-          initialChildren: children,
-        );
-
-  static const String name = 'ProfileReferenceImageSuccessRoute';
-
-  static const PageInfo<void> page = PageInfo<void>(name);
-}
-
-/// generated route for
-/// [ProfileBiographyEntryPage]
-class ProfileBiographyEntryRoute extends PageRouteInfo<void> {
-  const ProfileBiographyEntryRoute({List<PageRouteInfo>? children})
-      : super(
-          ProfileBiographyEntryRoute.name,
-          initialChildren: children,
-        );
-
-  static const String name = 'ProfileBiographyEntryRoute';
-
-  static const PageInfo<void> page = PageInfo<void>(name);
-}
-
-/// generated route for
-/// [ProfilePhotoPage]
-class ProfilePhotoRoute extends PageRouteInfo<void> {
-  const ProfilePhotoRoute({List<PageRouteInfo>? children})
->>>>>>> 51a8077b
       : super(
           ChatCreateRoute.name,
           initialChildren: children,
@@ -1649,18 +1438,4 @@
   static const String name = 'ChatCreateRoute';
 
   static const PageInfo<void> page = PageInfo<void>(name);
-}
-
-/// generated route for
-/// [ProfileEditSettingsPage]
-class ProfileEditSettingsRoute extends PageRouteInfo<void> {
-  const ProfileEditSettingsRoute({List<PageRouteInfo>? children})
-      : super(
-          ProfileEditSettingsRoute.name,
-          initialChildren: children,
-        );
-
-  static const String name = 'ProfileEditSettingsRoute';
-
-  static const PageInfo<void> page = PageInfo<void>(name);
 }