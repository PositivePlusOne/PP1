--- conflicted
+++ resolved
@@ -115,20 +115,13 @@
 
     if (newProfileId != null) {
       logger.d('[ProfileSwitchMixin.requestSwitchProfileDialog] - newProfileId: $newProfileId');
-<<<<<<< HEAD
       if (requestSwitchProfile) {
-        switchProfile(newProfileId);
+        await switchProfile(newProfileId);
       }
+      
       return newProfileId;
     }
     return "";
-=======
-      await switchProfile(newProfileId);
-      return true;
-    }
-    
-    return false;
->>>>>>> 6375361d
   }
 
   Future<void> switchProfile(String profileId) async {
