// Dart imports:
import 'dart:async';

// Flutter imports:
import 'package:flutter/material.dart';

// Package imports:
import 'package:flutter_gen/gen_l10n/app_localizations.dart';
import 'package:hooks_riverpod/hooks_riverpod.dart';
import 'package:unicons/unicons.dart';

// Project imports:
import 'package:app/constants/design_constants.dart';
import 'package:app/dtos/database/profile/profile.dart';
import 'package:app/dtos/database/relationships/relationship.dart';
import 'package:app/dtos/system/design_colors_model.dart';
import 'package:app/extensions/dart_extensions.dart';
import 'package:app/extensions/profile_extensions.dart';
import 'package:app/extensions/relationship_extensions.dart';
import 'package:app/extensions/string_extensions.dart';
import 'package:app/extensions/widget_extensions.dart';
import 'package:app/helpers/cache_helpers.dart';
import 'package:app/hooks/cache_hook.dart';
import 'package:app/providers/content/activities_controller.dart';
import 'package:app/providers/profiles/profile_controller.dart';
import 'package:app/providers/system/cache_controller.dart';
import 'package:app/providers/user/get_stream_controller.dart';
import 'package:app/providers/user/relationship_controller.dart';
import 'package:app/widgets/atoms/buttons/positive_button.dart';
import 'package:app/widgets/organisms/profile/dialogs/post_report_dialog.dart';
import 'package:app/widgets/organisms/profile/dialogs/profile_block_dialog.dart';
import 'package:app/widgets/organisms/profile/dialogs/profile_hide_dialog.dart';
import 'package:app/widgets/organisms/profile/dialogs/profile_report_dialog.dart';
import '../../../../gen/app_router.dart';
import '../../../../providers/system/design_controller.dart';
import '../../../atoms/indicators/positive_snackbar.dart';
import '../../../molecules/dialogs/positive_dialog.dart';

enum ProfileModalDialogOptionType {
  viewProfile(0),
  follow(1),
  connect(2),
  message(3),
  hidePosts(4),
  block(5),
  report(6),
  mute(7),
  reportPost(8);

  const ProfileModalDialogOptionType([this.order = 0]);

  final int order;
}

class ProfileModalDialogOption {
  const ProfileModalDialogOption({
    required this.icon,
    required this.title,
    this.primaryColor = Colors.black,
    this.isDisabled = false,
  });

  final IconData icon;
  final String title;

  final Color primaryColor;
  final bool isDisabled;
}

class ProfileModalDialog extends StatefulHookConsumerWidget {
  const ProfileModalDialog({
    required this.targetProfileId,
    required this.currentProfileId,
    this.activityId = '',
    this.styleOverrides = const {},
    this.types,
    super.key,
  });

  final String currentProfileId;
  final String targetProfileId;
  final String activityId;

  final Map<ProfileModalDialogOptionType, ProfileModalDialogOption> styleOverrides;
  final Set<ProfileModalDialogOptionType>? types;
  static const String kProfileDialogHeroTag = 'profile_modal_dialog';

  @override
  ProfileModalDialogState createState() => ProfileModalDialogState();
}

class ProfileModalDialogState extends ConsumerState<ProfileModalDialog> {
  bool isBusy = false;

  static const kDefaultProfileModalActions = {
    ProfileModalDialogOptionType.viewProfile,
    ProfileModalDialogOptionType.follow,
    ProfileModalDialogOptionType.connect,
    ProfileModalDialogOptionType.message,
    ProfileModalDialogOptionType.block,
    ProfileModalDialogOptionType.report,
    ProfileModalDialogOptionType.hidePosts,
  };

  static const kDefaultOrganisationModalActions = {
    ProfileModalDialogOptionType.viewProfile,
    ProfileModalDialogOptionType.follow,
    ProfileModalDialogOptionType.message,
    ProfileModalDialogOptionType.block,
    ProfileModalDialogOptionType.report,
  };

  Future<void> onOptionSelected({
    required ProfileModalDialogOptionType type,
    required Profile? currentProfile,
    required Profile targetProfile,
    required Relationship? targetRelationship,
  }) async {
    final AppRouter appRouter = ref.read(appRouterProvider);
    final BuildContext context = appRouter.navigatorKey.currentContext!;
    final AppLocalizations localizations = AppLocalizations.of(context)!;

    final String targetProfileId = targetProfile.flMeta?.id ?? '';
    final String currentProfileId = currentProfile?.flMeta?.id ?? '';

    if (!mounted || targetProfileId.isEmpty) {
      return;
    }

    setState(() {
      isBusy = true;
    });

    final RelationshipController relationshipController = ref.read(relationshipControllerProvider.notifier);
    final ActivitiesController activitiesController = ref.read(activitiesControllerProvider.notifier);
    final GetStreamController getStreamController = ref.read(getStreamControllerProvider.notifier);
    final Set<RelationshipState> relationshipStates = targetRelationship?.relationshipStatesForEntity(currentProfileId) ?? {};

    final String targetDisplayNameHandle = targetProfile.displayName.asHandle;

    try {
      switch (type) {
        case ProfileModalDialogOptionType.viewProfile:
          await appRouter.pop();
          await ref.read(profileControllerProvider.notifier).viewProfile(targetProfile);
          break;
        case ProfileModalDialogOptionType.follow:
          var following = relationshipStates.contains(RelationshipState.sourceFollowed);
          following ? await relationshipController.unfollowRelationship(targetProfileId) : await relationshipController.followRelationship(targetProfileId);
          await activitiesController.resetProfileFeeds(profileId: currentProfileId);
          await appRouter.pop();
          ScaffoldMessenger.of(context).showSnackBar(PositiveFollowSnackBar(text: '${!following ? 'You are now' : 'You have stopped'} following $targetDisplayNameHandle'));
          break;
        case ProfileModalDialogOptionType.connect:
          relationshipStates.contains(RelationshipState.sourceConnected) ? await relationshipController.disconnectRelationship(targetProfileId) : await relationshipController.connectRelationship(targetProfileId);
          await appRouter.pop();
          await activitiesController.resetProfileFeeds(profileId: currentProfileId);
          break;
        case ProfileModalDialogOptionType.message:
          await getStreamController.createConversation([targetProfileId], shouldPopDialog: true);
          break;
        case ProfileModalDialogOptionType.block:
          final bool hasSourceBlocked = relationshipStates.contains(RelationshipState.sourceBlocked);
          if (!hasSourceBlocked) {
            await appRouter.pop();
            await PositiveDialog.show(
              context: context,
              useSafeArea: false,
              title: localizations.shared_profile_modal_action_block(targetDisplayNameHandle),
              child: ProfileBlockDialog(
                targetProfileId: targetProfileId,
                currentProfileId: currentProfileId,
              ),
            );
          } else {
            await relationshipController.unblockRelationship(targetProfileId);
            await appRouter.pop();
            ScaffoldMessenger.of(context).showSnackBar(PositiveFollowSnackBar(text: '${relationshipStates.contains(RelationshipState.sourceBlocked) ? 'You have unblocked' : 'You have blocked'} $targetDisplayNameHandle'));
            await activitiesController.resetProfileFeeds(profileId: currentProfileId);
          }
          break;
        case ProfileModalDialogOptionType.mute:
          relationshipStates.contains(RelationshipState.sourceMuted) ? await relationshipController.unmuteRelationship(targetProfileId) : await relationshipController.muteRelationship(targetProfileId);
          await appRouter.pop();
          ScaffoldMessenger.of(context).showSnackBar(PositiveFollowSnackBar(text: '${relationshipStates.contains(RelationshipState.sourceMuted) ? 'You have unmuted' : 'You have muted'} $targetDisplayNameHandle'));
          break;
        case ProfileModalDialogOptionType.hidePosts:
          if (!relationshipStates.contains(RelationshipState.sourceHidden)) {
            await appRouter.pop();
            await PositiveDialog.show(
              context: context,
              useSafeArea: false,
              title: localizations.shared_profile_hide_modal_title(targetDisplayNameHandle),
              child: ProfileHideDialog(
                targetProfileId: targetProfileId,
                currentProfileId: currentProfileId,
              ),
            );
          } else {
            await relationshipController.unhideRelationship(targetProfileId);
            await appRouter.pop();
            ScaffoldMessenger.of(context).showSnackBar(PositiveFollowSnackBar(text: '${relationshipStates.contains(RelationshipState.sourceHidden) ? 'You have unhidden' : 'You have hidden'} $targetDisplayNameHandle\'s posts'));
          }
          break;
        case ProfileModalDialogOptionType.report:
          await appRouter.pop();
          await PositiveDialog.show(
            context: context,
            useSafeArea: false,
            title: localizations.shared_profile_report_modal_title(targetDisplayNameHandle),
            child: ProfileReportDialog(
              currentProfileId: currentProfileId,
              targetProfileId: targetProfileId,
            ),
          );
          break;
        case ProfileModalDialogOptionType.reportPost:
          if (widget.activityId.isEmpty) {
            await appRouter.pop();
            break;
          }

          await appRouter.pop();
          await PositiveDialog.show(
            context: context,
            useSafeArea: false,
            title: localizations.post_report_dialog_title,
            child: PostReportDialog(
              targetPost: widget.activityId,
              currentProfile: currentProfile,
              targetProfile: targetProfile,
            ),
          );
          break;
      }
    } finally {
      if (mounted) {
        setState(() => isBusy = false);
      }
    }
  }

  bool canDisplayOptionType({
    required Profile? currentProfile,
    required Profile targetProfile,
    required Relationship? targetRelationship,
    required ProfileModalDialogOptionType option,
  }) {
    final String targetProfileId = targetProfile.flMeta?.id ?? '';
    final String currentProfileID = currentProfile?.flMeta?.id ?? '';
    final bool isSelf = targetProfileId == currentProfileID;

    if (targetProfileId.isEmpty || isSelf) {
      return false;
    }

    final Set<RelationshipState> relationshipStates = targetRelationship?.relationshipStatesForEntity(currentProfileID) ?? {};
    final bool isSourceBlocked = relationshipStates.contains(RelationshipState.sourceBlocked);
    final bool isTargetBlocked = relationshipStates.contains(RelationshipState.targetBlocked);
    final bool isBlocked = isSourceBlocked || isTargetBlocked;
    final bool isConnected = relationshipStates.contains(RelationshipState.sourceConnected) && relationshipStates.contains(RelationshipState.targetConnected);

    final bool isSourceOrganisation = currentProfile?.isOrganisation ?? false;
    final bool isTargetOrganisation = targetProfile.isOrganisation;
    final bool relationshipContainsOrganisation = isSourceOrganisation || isTargetOrganisation;

    switch (option) {
      case ProfileModalDialogOptionType.connect:
<<<<<<< HEAD
        if (currentProfile?.isOrganisation ?? false) {
          // we are an organisation, organisations cannot connect to users
          // we would return false, but if they are connected already, I think
          // we should let them disconnect...
          if (!isConnected) {
            // so, they are not connected, don't let them connect
            return false;
          }
        }
=======
        return !relationshipContainsOrganisation;
>>>>>>> bf5d0503
      case ProfileModalDialogOptionType.follow:
      case ProfileModalDialogOptionType.mute:
      case ProfileModalDialogOptionType.viewProfile:
        return !isBlocked;
      case ProfileModalDialogOptionType.message:
        return !isBlocked && (isConnected || relationshipContainsOrganisation);
      default:
        break;
    }

    return true;
  }

  Widget buildOption({
    required Profile? currentProfile,
    required Profile targetProfile,
    required Relationship? targetRelationship,
    required AppLocalizations localizations,
    required DesignColorsModel colors,
    required ProfileModalDialogOptionType type,
  }) {
    final String targetProfileId = targetProfile.flMeta?.id ?? '';
    final String targetProfileDisplayNameHandle = targetProfile.displayName.asHandle;
    if (targetProfileId.isEmpty) {
      return const SizedBox.shrink();
    }

    final Set<RelationshipState> relationshipStates = targetRelationship?.relationshipStatesForEntity(currentProfile?.flMeta?.id ?? '') ?? {};
    final bool isSourceBlocked = relationshipStates.contains(RelationshipState.sourceBlocked);
    final bool isConnected = relationshipStates.contains(RelationshipState.sourceConnected) && relationshipStates.contains(RelationshipState.targetConnected);
    final bool isPendingConnection = relationshipStates.contains(RelationshipState.sourceConnected) && !relationshipStates.contains(RelationshipState.targetConnected);
    final bool isMuted = relationshipStates.contains(RelationshipState.sourceMuted);
    final bool isHidden = relationshipStates.contains(RelationshipState.sourceHidden);
    final bool isFollowing = relationshipStates.contains(RelationshipState.sourceFollowed);

    Widget buttonFromOptionType(ProfileModalDialogOptionType type, IconData? icon, String label, {bool highlightOption = false, bool isDisabled = false}) {
      if (widget.styleOverrides.containsKey(type)) {
        final ProfileModalDialogOption? styleOverride = widget.styleOverrides[type];
        if (styleOverride != null) {
          return PositiveButton(
            colors: colors,
            primaryColor: styleOverride.primaryColor,
            label: styleOverride.title,
            icon: styleOverride.icon,
            forceIconPadding: true,
            onTapped: () => onOptionSelected(
              type: type,
              currentProfile: currentProfile,
              targetProfile: targetProfile,
              targetRelationship: targetRelationship,
            ),
            isDisabled: isBusy || styleOverride.isDisabled,
          );
        }
      }

      return PositiveButton(
        colors: colors,
        primaryColor: highlightOption ? colors.yellow : colors.black,
        label: label,
        icon: icon,
        forceIconPadding: true,
        onTapped: () => onOptionSelected(
          type: type,
          currentProfile: currentProfile,
          targetProfile: targetProfile,
          targetRelationship: targetRelationship,
        ),
        isDisabled: isBusy || isDisabled,
      );
    }

    switch (type) {
      case ProfileModalDialogOptionType.viewProfile:
        return buttonFromOptionType(type, UniconsLine.user_circle, localizations.shared_profile_modal_action_view_profile);
      case ProfileModalDialogOptionType.follow:
        return buttonFromOptionType(type, UniconsLine.user_plus, isFollowing ? localizations.shared_profile_modal_action_unfollow(targetProfileDisplayNameHandle) : localizations.shared_profile_modal_action_follow(targetProfileDisplayNameHandle), highlightOption: isFollowing);
      case ProfileModalDialogOptionType.connect:
        String label = isConnected ? localizations.shared_profile_modal_action_disconnect : localizations.shared_profile_modal_action_connect;
        if (isPendingConnection) {
          label = localizations.shared_actions_connection_pending;
        }

        return buttonFromOptionType(type, UniconsLine.link, label, highlightOption: isConnected, isDisabled: isPendingConnection);
      case ProfileModalDialogOptionType.message:
        return buttonFromOptionType(type, UniconsLine.envelope, localizations.shared_profile_modal_action_message(targetProfileDisplayNameHandle));
      case ProfileModalDialogOptionType.block:
        return buttonFromOptionType(type, UniconsLine.ban, isSourceBlocked ? localizations.shared_profile_modal_action_unblock(targetProfileDisplayNameHandle) : localizations.shared_profile_modal_action_block(targetProfileDisplayNameHandle), highlightOption: isSourceBlocked);
      case ProfileModalDialogOptionType.report:
        return buttonFromOptionType(type, UniconsLine.exclamation_circle, localizations.shared_profile_modal_action_report(targetProfileDisplayNameHandle));
      case ProfileModalDialogOptionType.reportPost:
        return buttonFromOptionType(type, UniconsLine.exclamation_circle, localizations.shared_profile_modal_action_report_post);
      case ProfileModalDialogOptionType.hidePosts:
        return buttonFromOptionType(type, isHidden ? UniconsLine.eye_slash : UniconsLine.eye, isHidden ? localizations.shared_profile_modal_action_unhide_posts(targetProfileDisplayNameHandle) : localizations.shared_profile_modal_action_hide_posts(targetProfileDisplayNameHandle), highlightOption: isHidden);
      case ProfileModalDialogOptionType.mute:
        return buttonFromOptionType(type, isMuted ? UniconsLine.volume : UniconsLine.volume_mute, isMuted ? localizations.shared_profile_modal_action_unmute(targetProfileDisplayNameHandle) : localizations.shared_profile_modal_action_mute(targetProfileDisplayNameHandle), highlightOption: isMuted);
    }
  }

  @override
  Widget build(BuildContext context) {
    final AppLocalizations localizations = AppLocalizations.of(context)!;
    final DesignColorsModel colors = ref.read(designControllerProvider.select((value) => value.colors));

    final CacheController cacheController = ref.read(cacheControllerProvider);
    final ProfileControllerState profileControllerState = ref.watch(profileControllerProvider);
    final Profile? currentProfile = profileControllerState.currentProfile;
    final Profile? targetProfile = cacheController.get(widget.targetProfileId);

    final String currentProfileId = currentProfile?.flMeta?.id ?? '';
    final String targetProfileId = targetProfile?.flMeta?.id ?? '';
    final String relationshipId = [currentProfileId, targetProfileId].asGUID;
    final Relationship? targetRelationship = cacheController.get(relationshipId);

    final List<Widget> children = [];
    final List<ProfileModalDialogOptionType> optionTypes = [];

    if (widget.types != null) {
      optionTypes.addAll(widget.types!);
    } else if (currentProfile?.isOrganisation == true) {
      optionTypes.addAll(kDefaultOrganisationModalActions);
    } else {
      optionTypes.addAll(kDefaultProfileModalActions);
    }

    // You can't connect to an organisation
    if (targetProfile?.isOrganisation == true) {
      optionTypes.remove(ProfileModalDialogOptionType.connect);
    }

    final List<String> expectedCacheKeys = buildExpectedCacheKeysForProfile(currentProfile, targetProfile ?? Profile.empty());
    useCacheHook(keys: expectedCacheKeys);

    // Order the options based on the order of the types
    optionTypes.sort((a, b) => a.order.compareTo(b.order));

    for (final ProfileModalDialogOptionType optionType in optionTypes) {
      if (targetProfile == null) {
        continue;
      }

      final bool canDisplay = canDisplayOptionType(
        option: optionType,
        currentProfile: currentProfile,
        targetProfile: targetProfile,
        targetRelationship: targetRelationship,
      );

      if (canDisplay) {
        final option = buildOption(
          colors: colors,
          currentProfile: currentProfile,
          localizations: localizations,
          targetProfile: targetProfile,
          targetRelationship: targetRelationship,
          type: optionType,
        );

        children.add(option);
      }
    }

    return Column(
      children: children.spaceWithVertical(kPaddingMedium),
    );
  }
}<|MERGE_RESOLUTION|>--- conflicted
+++ resolved
@@ -266,19 +266,7 @@
 
     switch (option) {
       case ProfileModalDialogOptionType.connect:
-<<<<<<< HEAD
-        if (currentProfile?.isOrganisation ?? false) {
-          // we are an organisation, organisations cannot connect to users
-          // we would return false, but if they are connected already, I think
-          // we should let them disconnect...
-          if (!isConnected) {
-            // so, they are not connected, don't let them connect
-            return false;
-          }
-        }
-=======
         return !relationshipContainsOrganisation;
->>>>>>> bf5d0503
       case ProfileModalDialogOptionType.follow:
       case ProfileModalDialogOptionType.mute:
       case ProfileModalDialogOptionType.viewProfile:
