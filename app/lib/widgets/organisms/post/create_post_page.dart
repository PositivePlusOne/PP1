--- conflicted
+++ resolved
@@ -1,13 +1,8 @@
 // Flutter imports:
-<<<<<<< HEAD
 import 'dart:io' as io;
 
 import 'package:app/dtos/system/design_typography_model.dart';
 import 'package:app/widgets/organisms/post/create_post_clip_editor.dart';
-=======
-
-// Flutter imports:
->>>>>>> 35f8394f
 import 'package:flutter/material.dart';
 import 'package:flutter/services.dart';
 
@@ -79,12 +74,9 @@
     final Profile? currentProfile = ref.watch(profileControllerProvider.select((value) => value.currentProfile));
     final currentProfileId = currentProfile?.flMeta?.id;
 
-<<<<<<< HEAD
-    //? Aspect ratio of the available screen space
-    final double aspectRatio = (mediaQueryData.size.width - mediaQueryData.padding.right - mediaQueryData.padding.left) / (mediaQueryData.size.height - mediaQueryData.padding.bottom - mediaQueryData.padding.top);
-
-=======
->>>>>>> 35f8394f
+    //? Aspect ratio of the available screen space used to measure the clip preview when taking video
+    // final double aspectRatio = (mediaQueryData.size.width - mediaQueryData.padding.right - mediaQueryData.padding.left) / (mediaQueryData.size.height - mediaQueryData.padding.bottom - mediaQueryData.padding.top);
+
     //? phone reserved bottom padding + navigation bar height + padding between navigation and bottom of the screen
     final double bottomNavigationArea = mediaQueryData.padding.bottom + kCreatePostNavigationHeight + kPaddingMedium;
 
