// Flutter imports:
import 'package:flutter/material.dart';

// Package imports:
import 'package:auto_route/auto_route.dart';
import 'package:firebase_auth/firebase_auth.dart';
import 'package:hooks_riverpod/hooks_riverpod.dart';
import 'package:unicons/unicons.dart';

// Project imports:
import 'package:app/constants/design_constants.dart';
import 'package:app/dtos/database/profile/profile.dart';
import 'package:app/dtos/system/design_colors_model.dart';
import 'package:app/extensions/color_extensions.dart';
import 'package:app/hooks/lifecycle_hook.dart';
import 'package:app/providers/profiles/profile_controller.dart';
import 'package:app/providers/system/design_controller.dart';
import 'package:app/providers/user/communities_controller.dart';
import 'package:app/widgets/atoms/indicators/positive_profile_circular_indicator.dart';
import 'package:app/widgets/atoms/input/positive_text_field_dropdown.dart';
import 'package:app/widgets/behaviours/positive_tap_behaviour.dart';
import 'package:app/widgets/molecules/dialogs/positive_communities_dialog.dart';
import 'package:app/widgets/molecules/layouts/positive_basic_sliver_list.dart';
import 'package:app/widgets/molecules/navigation/positive_app_bar.dart';
import 'package:app/widgets/molecules/navigation/positive_navigation_bar.dart';
import 'package:app/widgets/molecules/scaffolds/positive_scaffold.dart';
import 'package:app/widgets/molecules/switchers/positive_profile_segmented_switcher.dart';
import 'package:app/widgets/organisms/account/vms/account_page_view_model.dart';
import '../../../helpers/profile_helpers.dart';
import '../../atoms/buttons/positive_button.dart';
import 'components/account_options_pane.dart';
import 'components/account_profile_banner.dart';

@RoutePage()
class AccountPage extends HookConsumerWidget {
  const AccountPage({super.key});

  @override
  Widget build(BuildContext context, WidgetRef ref) {
    final DesignColorsModel colors = ref.read(designControllerProvider.select((value) => value.colors));
    final AccountPageViewModel viewModel = ref.read(accountPageViewModelProvider.notifier);
    final AccountPageViewModelState state = ref.watch(accountPageViewModelProvider);

    final ProfileController profileController = ref.read(profileControllerProvider.notifier);
    final ProfileControllerState profileState = ref.watch(profileControllerProvider);

    useLifecycleHook(viewModel);

    final bool hasMultipleProfiles = viewModel.getSupportedProfiles().length > 1;
<<<<<<< HEAD
    final Size preferedAppBarSize = Size(
      double.infinity,
      //? Banner Height, size of slim account selection bar + small padding around account selection bar
      //? Account selection bar is only shown if multiple accounts are linked, and therefore only requires space for it if this is the case
      AccountProfileBanner.kBannerHeight + (hasMultipleProfiles ? (kPaddingMedium + kPaddingSmall * 2) : kPaddingNone),
    );

=======
>>>>>>> 35f8394f
    final MediaQueryData mediaQueryData = MediaQuery.of(context);
    final Color foregroundColor = state.profileAccentColour.impliedBrightness == Brightness.light ? Colors.black : Colors.white;

    final FirebaseAuth auth = FirebaseAuth.instance;
    final String currentUserUid = auth.currentUser?.uid ?? '';

    final List<Widget> actions = [
      PositiveButton.appBarIcon(
        colors: colors,
        icon: UniconsLine.bell,
        primaryColor: foregroundColor,
        onTapped: () => onProfileNotificationsActionSelected(shouldReplace: true),
      ),
      PositiveProfileCircularIndicator(
        profile: profileController.currentProfile,
        ringColorOverride: colors.white,
        onTap: () {},
      ),
    ];

    double bannerHeight = AccountProfileBanner.kBannerHeight + kPaddingMedium + kPaddingSmall * 2;
    if (viewModel.canSwitchProfile && viewModel.availableProfileCount > 2) {
      bannerHeight += kPaddingSmall * 3;
    }

    final Size preferedAppBarSize = Size(double.infinity, bannerHeight);
    final Size screenSize = mediaQueryData.size;

    final DesignColorsModel colours = ref.read(designControllerProvider.select((value) => value.colors));
    final List<Profile> supportedProfiles = viewModel.getSupportedProfiles();

    final Profile? currentProfile = profileController.currentProfile;

    return PositiveScaffold(
      bottomNavigationBar: PositiveNavigationBar(mediaQuery: mediaQueryData),
      headingWidgets: <Widget>[
        PositiveBasicSliverList(
          foregroundColor: foregroundColor,
          backgroundColor: profileState.currentProfile?.accentColor.toSafeColorFromHex() ?? colors.yellow,
          appBarTrailing: actions,
          appBarTrailType: PositiveAppBarTrailType.convex,
          appBarBottom: PreferredSize(
            preferredSize: preferedAppBarSize,
            child: Column(
              children: <Widget>[
                if (hasMultipleProfiles && viewModel.availableProfileCount <= 2)
                  Padding(
                    padding: const EdgeInsets.symmetric(vertical: kPaddingSmall, horizontal: kPaddingMedium),
                    child: PositiveProfileSegmentedSwitcher(
                      mixin: viewModel,
                      isSlim: true,
                      onTapped: (int profileIndex) => viewModel.onProfileChange(profileIndex, viewModel),
                    ),
                  ),
                if (viewModel.canSwitchProfile && viewModel.availableProfileCount > 2) ...<Widget>[
                  Padding(
                    padding: const EdgeInsets.symmetric(vertical: kPaddingSmall, horizontal: kPaddingMedium),
                    child: PositiveTapBehaviour(
                      isEnabled: true,
                      onTap: (context) => showModalBottomSheet(
                        context: context,
                        isScrollControlled: true,
                        builder: (context) {
                          return SizedBox(
                            height: screenSize.height,
                            width: screenSize.width,
                            child: PositiveCommunitiesDialog(
                              controllerProvider: communitiesControllerProvider(currentProfile: viewModel.getCurrentProfile(), currentUser: viewModel.getCurrentUser()),
                              supportedCommunityTypes: const [CommunityType.supported],
                              initialCommunityType: CommunityType.supported,
                              mode: CommunitiesDialogMode.select,
                              canCallToAction: false,
                              selectedProfiles: [profileState.currentProfile?.flMeta?.id ?? ''],
                              onProfileSelected: (String id) async {
                                Navigator.of(context).pop();
                                await Future.delayed(kAnimationDurationRegular);
                                viewModel.onProfileChange(supportedProfiles.indexWhere((element) => element.flMeta?.id == id), viewModel);
                              },
                            ),
                          );
                        },
                      ),
                      child: Material(
                        color: Colors.transparent,
                        child: IgnorePointer(
                          ignoring: true,
                          child: PositiveTextFieldDropdown<Profile>(
                            labelText: 'Account',
                            values: supportedProfiles,
                            initialValue: profileController.currentProfile ?? supportedProfiles.first,
                            valueComparator: (oldValue, newValue) {
                              if (oldValue is! Profile || newValue is! Profile) {
                                return false;
                              }

                              return oldValue.flMeta?.id == newValue.flMeta?.id;
                            },
                            valueStringBuilder: (value) {
                              final String profileId = value.flMeta?.id ?? '';
                              if (profileId == currentUserUid) {
                                return 'Personal';
                              }

                              return value.displayName;
                            },
                            placeholderStringBuilder: (value) {
                              final String profileId = value.flMeta?.id ?? '';
                              if (profileId == currentUserUid) {
                                return 'Personal';
                              }

                              return value.displayName;
                            },
                            onValueChanged: (type) => viewModel.switchProfile(type.flMeta?.id ?? ''),
                            backgroundColour: colours.white,
                            iconColour: colours.white,
                            iconBackgroundColour: colours.black,
                            borderColour: colours.black,
                          ),
                        ),
                      ),
                    ),
                  ),
                ],
                Padding(
                  padding: const EdgeInsets.symmetric(horizontal: kPaddingMedium),
                  child: AccountProfileBanner(profile: currentProfile),
                ),
              ],
            ),
          ),
          appBarSpacing: kPaddingMedium,
          horizontalPadding: kPaddingNone,
          children: <Widget>[
            SizedBox(
              height: profileController.isCurrentlyOrganisation ? 454.0 : 380.0,
              child: PageView(
                physics: const NeverScrollableScrollPhysics(),
                controller: viewModel.pageController,
                children: <Widget>[
                  AccountOptionsPane(
                    colors: colors,
                    edgePadding: kPaddingSmall,
                    accentColour: profileState.currentProfile?.accentColor.toSafeColorFromHex() ?? colors.yellow,
                    mixin: viewModel,
                  ),
                  AccountOptionsPane(
                    colors: colors,
                    isOrganisation: true,
                    edgePadding: kPaddingSmall,
                    accentColour: profileState.currentProfile?.accentColor.toSafeColorFromHex() ?? colors.yellow,
                    mixin: viewModel,
                  ),
                ],
              ),
            ),
            //! PP1-984
            // const SizedBox(height: kPaddingMedium),
            // PremiumMembershipBanner(colors: colors, typography: typography),
          ],
        ),
      ],
    );
  }
}<|MERGE_RESOLUTION|>--- conflicted
+++ resolved
@@ -47,16 +47,7 @@
     useLifecycleHook(viewModel);
 
     final bool hasMultipleProfiles = viewModel.getSupportedProfiles().length > 1;
-<<<<<<< HEAD
-    final Size preferedAppBarSize = Size(
-      double.infinity,
-      //? Banner Height, size of slim account selection bar + small padding around account selection bar
-      //? Account selection bar is only shown if multiple accounts are linked, and therefore only requires space for it if this is the case
-      AccountProfileBanner.kBannerHeight + (hasMultipleProfiles ? (kPaddingMedium + kPaddingSmall * 2) : kPaddingNone),
-    );
-
-=======
->>>>>>> 35f8394f
+
     final MediaQueryData mediaQueryData = MediaQuery.of(context);
     final Color foregroundColor = state.profileAccentColour.impliedBrightness == Brightness.light ? Colors.black : Colors.white;
 
@@ -77,9 +68,17 @@
       ),
     ];
 
-    double bannerHeight = AccountProfileBanner.kBannerHeight + kPaddingMedium + kPaddingSmall * 2;
+    //? Banner Height
+    double bannerHeight = AccountProfileBanner.kBannerHeight;
+    if (hasMultipleProfiles) {
+      //? size of slim account selection bar (kPaddingMedium) + small padding around account selection bar (kPaddingSmall * 2)
+      //? Account selection bar is only shown if a second account is linked, and therefore only requires space for it if this is the case
+      bannerHeight += kPaddingMedium + kPaddingSmall * 2;
+    }
     if (viewModel.canSwitchProfile && viewModel.availableProfileCount > 2) {
-      bannerHeight += kPaddingSmall * 3;
+      //? additional size of dropdown account selection bar (kPaddingLarge)
+      //? Account selection bar is only shown if three or more accounts are linked, and therefore only requires space for it if this is the case
+      bannerHeight += kPaddingLarge;
     }
 
     final Size preferedAppBarSize = Size(double.infinity, bannerHeight);
