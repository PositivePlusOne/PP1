--- conflicted
+++ resolved
@@ -174,15 +174,10 @@
     "page_profile_thanks_title": "Thanks!",
     "page_profile_thanks_interests": "Your interests have been changed",
 
-<<<<<<< HEAD
-
+    "page_profile_thanks_location": "Your location has been changed",
     "page_profile_thanks_display_name": "Your display name has been changed",
     "page_profile_thanks_gender": "Your identity has been changed",
     
-=======
-    "page_profile_thanks_location": "Your location has been changed",
-
->>>>>>> 51a8077b
     "page_account_actions_view_profile": "View Profile",
     "page_account_actions_edit_profile": "Edit Profile",
     "page_account_actions_details": "Account Details",
