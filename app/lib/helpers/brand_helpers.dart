--- conflicted
+++ resolved
@@ -121,20 +121,8 @@
     H6Config(style: typography.styleSubtextBold.copyWith(color: textBoldColor)),
     PConfig(textStyle: typography.styleBody.copyWith(color: textColor)),
     LinkConfig(
-<<<<<<< HEAD
       style: typography.styleBold.copyWith(color: colors.black),
       onTap: (link) => _onInternalLinkedTapped(onTapLink, link),
-=======
-      //TODO The link style is applied to all types of link including @'s, meaning we cannot do the blue underline for links only without further look into the package
-      style: typography.styleBold.copyWith(color: textBoldColor),
-      onTap: (link) {
-        if (onTapLink != null) {
-          onTapLink(link);
-        } else {
-          link.attemptToLaunchURL();
-        }
-      },
->>>>>>> 0878be11
     ),
     CodeConfig(style: typography.styleSubtitle.copyWith(color: textColor, fontFamily: 'AlbertSans')),
     BlockquoteConfig(sideColor: colors.purple, textColor: textColor),
